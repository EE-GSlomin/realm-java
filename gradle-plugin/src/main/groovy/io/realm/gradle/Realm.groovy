--- conflicted
+++ resolved
@@ -51,17 +51,14 @@
         project.repositories.add(project.getRepositories().jcenter())
         project.dependencies.add("compile", "io.realm:realm-android-library:${Version.VERSION}")
         project.dependencies.add("compile", "io.realm:realm-annotations:${Version.VERSION}")
-<<<<<<< HEAD
-        project.dependencies.add("apt", "io.realm:realm-annotations:${Version.VERSION}")
-        project.dependencies.add("apt", "io.realm:realm-annotations-processor:${Version.VERSION}")
-        project.dependencies.add("testApt", "io.realm:realm-annotations-processor:${Version.VERSION}")
-=======
         if (isKotlinProject) {
             project.dependencies.add("kapt", "io.realm:realm-annotations:${Version.VERSION}")
             project.dependencies.add("kapt", "io.realm:realm-annotations-processor:${Version.VERSION}")
+            project.dependencies.add("kaptTest", "io.realm:realm-annotations-processor:${Version.VERSION}")
         } else {
             project.dependencies.add("apt", "io.realm:realm-annotations:${Version.VERSION}")
             project.dependencies.add("apt", "io.realm:realm-annotations-processor:${Version.VERSION}")
+            project.dependencies.add("testApt", "io.realm:realm-annotations-processor:${Version.VERSION}")
         }
     }
 
@@ -72,6 +69,5 @@
         } catch (Exception ignored) {
             return false
         }
->>>>>>> 927a39b5
     }
 }