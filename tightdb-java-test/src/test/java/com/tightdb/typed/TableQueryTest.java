package com.tightdb.typed;

import static org.testng.AssertJUnit.assertEquals;

import org.testng.annotations.Test;

import com.tightdb.Table;
import com.tightdb.test.TestEmployeeQuery;
import com.tightdb.test.TestEmployeeView;
import com.tightdb.test.TestQueryTableQuery;
import com.tightdb.test.TestQueryTableTable;

import java.util.Date;

public class TableQueryTest extends AbstractTest {

    @Test
    public void shouldMatchOnSimpleNumberCriteria() {
        assertEquals(1, employees.salary.equal(30000).findAll().size());
        assertEquals(1, employees.salary.eq(30000).findAll().size());

        assertEquals(2, employees.salary.notEqual(30000).findAll().size());
        assertEquals(2, employees.salary.neq(30000).findAll().size());

        assertEquals(2, employees.salary.lessThan(30000).findAll().size());
        assertEquals(2, employees.salary.lt(30000).findAll().size());

        assertEquals(3, employees.salary.lessThanOrEqual(30000).findAll()
                .size());
        assertEquals(3, employees.salary.lte(30000).findAll().size());

        assertEquals(3, employees.salary.greaterThan(5000).findAll().size());
        assertEquals(3, employees.salary.gt(5000).findAll().size());

        assertEquals(3, employees.salary.greaterThanOrEqual(10000).findAll()
                .size());
        assertEquals(3, employees.salary.gte(10000).findAll().size());

        assertEquals(2, employees.salary.between(5000, 15000).findAll().size());
    }

    @Test()
    public void shouldCalculateStatistics() {

        TestEmployeeQuery results = employees.firstName.eq("John").or().firstName.eq("Nikolche");
        assertEquals(2, results.count());

        assertEquals(10000, results.salary.minimum());
        assertEquals(10000, results.salary.minimum(0, 1, 1)); // first
        assertEquals(30000, results.salary.minimum(1, 2, 1)); // second
        assertEquals(10000, results.salary.minimum(0, Table.INFINITE, Table.INFINITE)); // both
        // TODO: Check invalid parameters

        assertEquals(30000, results.salary.maximum());
        assertEquals(10000, results.salary.maximum(0, 1, 1)); // first
        assertEquals(30000, results.salary.maximum(1, 2, 1)); // second
        assertEquals(30000, results.salary.maximum(0, Table.INFINITE, Table.INFINITE)); // both

        assertEquals(40000, results.salary.sum());
        assertEquals(10000, results.salary.sum(0, 1, 1)); // first
        assertEquals(30000, results.salary.sum(1, 2, 1)); // second
        assertEquals(40000, results.salary.sum(0, Table.INFINITE, Table.INFINITE)); // both

        assertEquals(20000.0, results.salary.average());
        assertEquals(30000.0, results.salary.average(1, 2, 1)); // second
        assertEquals(20000.0, results.salary.average(0, Table.INFINITE, Table.INFINITE)); // both
        assertEquals(10000.0, results.salary.average(0, 1, 1)); // first
    }

    @Test( expectedExceptions = ArrayIndexOutOfBoundsException.class)
    public void shouldCheckWrongParameters() {
        TestEmployeeQuery results = employees.firstName.eq("John").or().firstName.eq("Nikolche");
    //  assertEquals(2, results.count());
        assertEquals(10000, results.salary.minimum(0, 5, Table.INFINITE)); // first
    }

    @Test
    public void shouldMatchOnSimpleStringCriteria() {
        assertEquals(1, employees.firstName.eq("John").findAll().size());
        assertEquals(1, employees.firstName.equal("John").findAll().size());

        assertEquals(2, employees.firstName.neq("John").findAll().size());
        assertEquals(2, employees.firstName.notEqual("John").findAll().size());
        assertEquals(2, employees.firstName.neq("John", true).findAll().size());
        assertEquals(2, employees.firstName.notEqual("John", true).findAll().size());
        
        assertEquals(2, employees.firstName.neq("johN", false).findAll().size());
        assertEquals(2, employees.firstName.notEqual("johN", false).findAll().size());


        assertEquals(2, employees.firstName.startsWith("J").findAll().size());
        assertEquals(1, employees.firstName.endsWith("hny").findAll().size());
        assertEquals(2, employees.firstName.contains("ohn").findAll().size());

        assertEquals(1, employees.firstName.eq("john", false).findAll().size());
        assertEquals(1, employees.firstName.equal("john", false).findAll().size());
        assertEquals(2, employees.firstName.startsWith("j", false).findAll().size());
        assertEquals(1, employees.firstName.endsWith("hnY", false).findAll().size());
        assertEquals(2, employees.firstName.contains("ohN", false).findAll().size());
        
    }

    @Test
    public void shouldMatchOnSimpleBooleanCriteria() {
        assertEquals(2, employees.driver.eq(true).findAll().size());
        assertEquals(2, employees.driver.equal(true).findAll().size());

        assertEquals(1, employees.driver.neq(true).findAll().size());
        assertEquals(1, employees.driver.notEqual(true).findAll().size());
    }

    @Test
    public void shouldMatchOnCombinedAndOrCriteria() {
        TestEmployeeView nikoOrJohn = employees.firstName.startsWith("Nik").lastName
                .contains("vski").or().firstName.eq("John").findAll();

        assertEquals(2, nikoOrJohn.size());
    }

    @Test
    public void shouldMatchOnCriteriaEndingWithGroup() {
        TestEmployeeView niko = employees.where().firstName.startsWith("Nik").salary
                .eq(30000).group().lastName.contains("vski").or().firstName
                .eq("John").endGroup().findAll();

        assertEquals(1, niko.size());
    }

    @Test
    public void shouldMatchOnCriteriaBeginingWithGroup() {
        TestEmployeeView niko = employees.where().group().lastName.contains(
                "vski").or().firstName.eq("John").endGroup().firstName
                .startsWith("Nik").salary.eq(30000).findAll();

        assertEquals(1, niko.size());
    }

    @Test
    public void shouldMatchOnCriteriaHavingGroupInMiddle() {
        TestEmployeeView niko = employees.where().firstName.startsWith("Nik")
                .group().lastName.contains("vski").or().firstName.eq("John")
                .endGroup().salary.eq(30000).findAll();

        assertEquals(1, niko.size());
    }

    @Test
    public void shouldMatchMultipleQueriesWithoutInterference() {
        TestEmployeeView niko1 = employees.firstName.startsWith("Nik").group().lastName
                .contains("vski").or().firstName.eq("John").endGroup()
                .findAll();
        TestEmployeeView niko2 = employees.where().group().lastName.contains(
                "vski").or().firstName.eq("John").endGroup().firstName
                .startsWith("Nik").findAll();

        assertEquals(1, niko1.size());
        assertEquals(1, niko2.size());
    }

    @Test
    public void shouldRemoveAllMatchingRows() {
        // Remove all
        TestEmployeeQuery q = employees.where().salary.lessThan(100000000);
        // EmployeeQuery q = employees.where().firstName.neq("xy");

        assertEquals(3, q.count());

        long n = q.remove();
        assertEquals(3, n);
        assertEquals(0, employees.size());
    }

    @Test
    public void shouldRemoveSomeMatchingRows() {
        // Remove some
        TestEmployeeQuery q = employees.where().salary.lessThan(100000000);

        assertEquals(1, q.count(1, 2, Table.INFINITE));

        long n = q.remove(1, 2);
        assertEquals(1, n);
        assertEquals(2, employees.size());
    }

    @Test
    public void shouldntRemoveNonMatchingRows() {
        // Remove some
        TestEmployeeQuery q = employees.salary.lessThan(10000);

        assertEquals(0, q.count());

        long n = q.remove();
        assertEquals(0, n);
        assertEquals(3, employees.size());
    }
<<<<<<< HEAD

    @Test
    public void queryOnDates() {
        // Test equal
        assertEquals(1, employees.birthdate.equal(new Date(2222)).findAll().size());
        assertEquals(1, employees.birthdate.eq(new Date(2222)).findAll().size());

        // Test not equal
        assertEquals(2, employees.birthdate.notEqual(new Date(2222)).findAll().size());
        assertEquals(2, employees.birthdate.neq(new Date(2222)).findAll().size());

        // Test greater than
        assertEquals(2, employees.birthdate.greaterThan(new Date(2222)).findAll().size());
        assertEquals(2, employees.birthdate.gt(new Date(2222)).findAll().size());

        // Test greater than or equal
        assertEquals(2, employees.birthdate.greaterThanOrEqual(new Date(111111)).findAll().size());
        assertEquals(2, employees.birthdate.gte(new Date(111111)).findAll().size());

        // Test less than
        assertEquals(2, employees.birthdate.lessThan(new Date(333343333)).findAll().size());
        assertEquals(2, employees.birthdate.lt(new Date(333343333)).findAll().size());

        // Test less than or equal
        assertEquals(2, employees.birthdate.lessThanOrEqual(new Date(111111)).findAll().size());
        assertEquals(2, employees.birthdate.lte(new Date(111111)).findAll().size());

        // Test between
        assertEquals(1, employees.birthdate.between(new Date(3222), new Date(333342333)).findAll().size());

    }

    @Test
    public void aggregateWithLimit() {

        // SUM with limits
        assertEquals(10000, employees.salary.sum(0, Table.INFINITE, 1));
        assertEquals(40000, employees.salary.sum(0, Table.INFINITE, 2));
        assertEquals(50000, employees.salary.sum(0, Table.INFINITE, 3));

        // Average with limits
        assertEquals(10000d, employees.salary.average(0, Table.INFINITE, 1));
        assertEquals((10000d+30000d)/2, employees.salary.average(0, Table.INFINITE, 2));
        assertEquals((10000d+30000d+10000d)/3, employees.salary.average(0, Table.INFINITE, 3));

        // Maximum with limits
        assertEquals(10000, employees.salary.maximum(0, Table.INFINITE, 1));
        assertEquals(30000, employees.salary.maximum(0, Table.INFINITE, 2));
        assertEquals(30000, employees.salary.maximum(0, Table.INFINITE, 3));

        // Minimum with limits
        assertEquals(10000, employees.salary.minimum(0, Table.INFINITE, 1));
        assertEquals(10000, employees.salary.minimum(0, Table.INFINITE, 2));
        assertEquals(10000, employees.salary.minimum(0, Table.INFINITE, 3));

    }

=======
    
    
    @Test
    public void queryNumbersTest() {
       
        TestQueryTableTable table = new TestQueryTableTable();
        table.add(10, 10f, 10d, "s10");
        table.add(20, 20f, 20d, "s20");
        table.add(20, 20f, 20d, "s20");
        table.add(100, 100f, 100d, "s100");
        table.add(1000, 1000f, 1000d, "s1000");
        
        TestQueryTableQuery query = table.where();
        
        // Average
        assertEquals(230d, query.floatNum.average() ); // average on float column returns a double
        assertEquals(230d, query.doubleNum.average() );
        
        // maximum
        assertEquals(1000f, query.floatNum.maximum() );
        assertEquals(1000d, query.doubleNum.maximum() );
        
        // minimum
        assertEquals(10f, query.floatNum.minimum() );
        assertEquals(10d, query.doubleNum.minimum() );
        
        // sum
        assertEquals(1150d, query.floatNum.sum() ); // Sum on float column returns a double
        assertEquals(1150d, query.doubleNum.sum() );
        
    }
>>>>>>> e449e269
}<|MERGE_RESOLUTION|>--- conflicted
+++ resolved
@@ -193,7 +193,6 @@
         assertEquals(0, n);
         assertEquals(3, employees.size());
     }
-<<<<<<< HEAD
 
     @Test
     public void queryOnDates() {
@@ -251,7 +250,6 @@
 
     }
 
-=======
     
     
     @Test
@@ -283,5 +281,4 @@
         assertEquals(1150d, query.doubleNum.sum() );
         
     }
->>>>>>> e449e269
 }