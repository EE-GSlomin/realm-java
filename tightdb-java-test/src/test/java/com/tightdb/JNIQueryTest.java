--- conflicted
+++ resolved
@@ -54,9 +54,9 @@
         // Create a table
         Table table = new Table();
 
-        table.addColumn(ColumnType.ColumnTypeString, "username");
-        table.addColumn(ColumnType.ColumnTypeInt, "score");
-        table.addColumn(ColumnType.ColumnTypeBool, "completed");
+        table.addColumn(ColumnType.STRING, "username");
+        table.addColumn(ColumnType.INTEGER, "score");
+        table.addColumn(ColumnType.BOOLEAN, "completed");
 
         // Insert some values
         table.add("Arnold", 420, false);	// 0
@@ -107,8 +107,8 @@
         TableQuery query = table.where();
 
         // Compare strings in non string columns
-        for(int i = 0; i <= 8; i++) {
-            if(i != 7) {
+        for (int i = 0; i <= 8; i++) {
+            if (i != 7) {
                 try { query.equalTo(i, "string");                 assert(false); } catch(IllegalArgumentException e) {}
                 try { query.notEqualTo(i, "string");              assert(false); } catch(IllegalArgumentException e) {}
                 try { query.beginsWith(i, "string");            assert(false); } catch(IllegalArgumentException e) {}
@@ -118,8 +118,8 @@
         }
 
         // Compare integer in non integer columns
-        for(int i = 0; i <= 8; i++) {
-            if(i != 5) {
+        for (int i = 0; i <= 8; i++) {
+            if (i != 5) {
                 try { query.equalTo(i, 123);                      assert(false); } catch(IllegalArgumentException e) {}
                 try { query.notEqualTo(i, 123);                   assert(false); } catch(IllegalArgumentException e) {}
                 try { query.lessThan(i, 123);                   assert(false); } catch(IllegalArgumentException e) {}
@@ -131,8 +131,8 @@
         }
 
         // Compare float in non float columns
-        for(int i = 0; i <= 8; i++) {
-            if(i != 4) {
+        for (int i = 0; i <= 8; i++) {
+            if (i != 4) {
                 try { query.equalTo(i, 123F);                     assert(false); } catch(IllegalArgumentException e) {}
                 try { query.notEqualTo(i, 123F);                  assert(false); } catch(IllegalArgumentException e) {}
                 try { query.lessThan(i, 123F);                  assert(false); } catch(IllegalArgumentException e) {}
@@ -144,8 +144,8 @@
         }
 
         // Compare double in non double columns
-        for(int i = 0; i <= 8; i++) {
-            if(i != 3) {
+        for (int i = 0; i <= 8; i++) {
+            if (i != 3) {
                 try { query.equalTo(i, 123D);                     assert(false); } catch(IllegalArgumentException e) {}
                 try { query.notEqualTo(i, 123D);                  assert(false); } catch(IllegalArgumentException e) {}
                 try { query.lessThan(i, 123D);                  assert(false); } catch(IllegalArgumentException e) {}
@@ -157,8 +157,8 @@
         }
 
         // Compare boolean in non boolean columns
-        for(int i = 0; i <= 8; i++) {
-            if(i != 1) {
+        for (int i = 0; i <= 8; i++) {
+            if (i != 1) {
               try { query.equalTo(i, true);                       assert(false); } catch(IllegalArgumentException e) {}
             }
         }
@@ -299,11 +299,6 @@
 
 
         // Out of bounds for boolean
-<<<<<<< HEAD
         try { query.equalTo(9, true);                       assert(false); } catch(ArrayIndexOutOfBoundsException e) {}
-
-=======
-        try { query.equal(9, true);                       assert(false); } catch(ArrayIndexOutOfBoundsException e) {}
->>>>>>> bfdc9fb1
-    }
+  }
 }