/*
 * Copyright 2016 Realm Inc.
 *
 * Licensed under the Apache License, Version 2.0 (the "License");
 * you may not use this file except in compliance with the License.
 * You may obtain a copy of the License at
 *
 * http://www.apache.org/licenses/LICENSE-2.0
 *
 * Unless required by applicable law or agreed to in writing, software
 * distributed under the License is distributed on an "AS IS" BASIS,
 * WITHOUT WARRANTIES OR CONDITIONS OF ANY KIND, either express or implied.
 * See the License for the specific language governing permissions and
 * limitations under the License.
 */

#ifndef JAVA_BINDING_CONTEXT_HPP
#define JAVA_BINDING_CONTEXT_HPP

#include <jni.h>
#include <memory>

#include "binding_context.hpp"

<<<<<<< HEAD
#include "jni_util/method.hpp"
=======
#include "jni_util/java_global_weak_ref.hpp"
>>>>>>> a546d1cd

namespace realm {

namespace _impl {

// Binding context which will be called from OS.
class JavaBindingContext final : public BindingContext {
private:
    struct ConcreteJavaBindContext {
        JNIEnv* jni_env;
        jobject realm_notifier;
        jobject row_notifier;
    };

    // A weak global ref to the implementation of RealmNotifier
    // Java should hold a strong ref to it as long as the SharedRealm lives
<<<<<<< HEAD
    jobject m_realm_notifier;

    // A weak global ref to the RowNotifier object. Java should hold a strong ref to it.
    jobject m_row_notifier;

    // Cache the method IDs
    // RealmNotifier.didChange()
    static realm::jni_util::JniMethod m_realm_notifier_did_change_method;
    // RealmNotifier.changesAvailable()
    static realm::jni_util::JniMethod m_realm_notifier_changes_available_method;
    // RowNotifier.getObservers()
    static realm::jni_util::JniMethod m_get_observers_method;
    // RowNotifier.getObservedRowPtrs(Observer[])
    static realm::jni_util::JniMethod m_get_observed_row_ptrs_method;
    // RowNotifier.clearRowRefs()
    static realm::jni_util::JniMethod m_clear_row_refs_method;
    // RowNotifier.RowObserverPair.onChange()
    static realm::jni_util::JniMethod m_row_observer_pair_on_change_method;

public:
    virtual ~JavaBindingContext();
    virtual std::vector<ObserverState> get_observed_rows();
=======
    jni_util::JavaGlobalWeakRef m_java_notifier;

public:
    virtual ~JavaBindingContext() {};
>>>>>>> a546d1cd
    virtual void changes_available();
    virtual void did_change(std::vector<ObserverState> const& observers,
                            std::vector<void*> const& invalidated,
                            bool version_changed=true);

    explicit JavaBindingContext(const ConcreteJavaBindContext& concrete_context)
            : m_java_notifier(concrete_context.jni_env, concrete_context.java_notifier) {}
    JavaBindingContext(const JavaBindingContext&) = delete;
    JavaBindingContext& operator=(const JavaBindingContext&) = delete;
    JavaBindingContext(JavaBindingContext&&) = delete;
    JavaBindingContext& operator=(JavaBindingContext&&) = delete;

    static inline std::unique_ptr<JavaBindingContext> create(JNIEnv* env, jobject notifier, jobject row_notifier)
    {
        return std::make_unique<JavaBindingContext>(ConcreteJavaBindContext{env, notifier, row_notifier});
    };
};

} // namespace _impl

} // namespace realm

#endif
<|MERGE_RESOLUTION|>--- conflicted
+++ resolved
@@ -22,11 +22,7 @@
 
 #include "binding_context.hpp"
 
-<<<<<<< HEAD
-#include "jni_util/method.hpp"
-=======
 #include "jni_util/java_global_weak_ref.hpp"
->>>>>>> a546d1cd
 
 namespace realm {
 
@@ -37,48 +33,27 @@
 private:
     struct ConcreteJavaBindContext {
         JNIEnv* jni_env;
-        jobject realm_notifier;
+        jobject java_notifier;
         jobject row_notifier;
     };
 
     // A weak global ref to the implementation of RealmNotifier
     // Java should hold a strong ref to it as long as the SharedRealm lives
-<<<<<<< HEAD
-    jobject m_realm_notifier;
-
+    jni_util::JavaGlobalWeakRef m_java_notifier;
     // A weak global ref to the RowNotifier object. Java should hold a strong ref to it.
-    jobject m_row_notifier;
-
-    // Cache the method IDs
-    // RealmNotifier.didChange()
-    static realm::jni_util::JniMethod m_realm_notifier_did_change_method;
-    // RealmNotifier.changesAvailable()
-    static realm::jni_util::JniMethod m_realm_notifier_changes_available_method;
-    // RowNotifier.getObservers()
-    static realm::jni_util::JniMethod m_get_observers_method;
-    // RowNotifier.getObservedRowPtrs(Observer[])
-    static realm::jni_util::JniMethod m_get_observed_row_ptrs_method;
-    // RowNotifier.clearRowRefs()
-    static realm::jni_util::JniMethod m_clear_row_refs_method;
-    // RowNotifier.RowObserverPair.onChange()
-    static realm::jni_util::JniMethod m_row_observer_pair_on_change_method;
-
-public:
-    virtual ~JavaBindingContext();
-    virtual std::vector<ObserverState> get_observed_rows();
-=======
-    jni_util::JavaGlobalWeakRef m_java_notifier;
+    jni_util::JavaGlobalWeakRef m_row_notifier;
 
 public:
     virtual ~JavaBindingContext() {};
->>>>>>> a546d1cd
+    virtual std::vector<ObserverState> get_observed_rows();
     virtual void changes_available();
     virtual void did_change(std::vector<ObserverState> const& observers,
                             std::vector<void*> const& invalidated,
                             bool version_changed=true);
 
     explicit JavaBindingContext(const ConcreteJavaBindContext& concrete_context)
-            : m_java_notifier(concrete_context.jni_env, concrete_context.java_notifier) {}
+            : m_java_notifier(concrete_context.jni_env, concrete_context.java_notifier),
+              m_row_notifier(concrete_context.jni_env, concrete_context.row_notifier) {}
     JavaBindingContext(const JavaBindingContext&) = delete;
     JavaBindingContext& operator=(const JavaBindingContext&) = delete;
     JavaBindingContext(JavaBindingContext&&) = delete;
