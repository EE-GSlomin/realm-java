--- conflicted
+++ resolved
@@ -412,11 +412,8 @@
             return;
         }
 
-<<<<<<< HEAD
-=======
         Log.d("####", "test running on thread: " + Thread.currentThread());
 
->>>>>>> 8b2ad5fd
         Realm realm = looperThread.getRealm();
         populateData(realm, 10);
         final RealmResults<Dog> results = realm.where(Dog.class).findAllSortedAsync(Dog.FIELD_AGE);
@@ -437,10 +434,7 @@
         new Thread(new Runnable() {
             @Override
             public void run() {
-<<<<<<< HEAD
-=======
                 Log.d("####", "runnable running on thread: " + Thread.currentThread());
->>>>>>> 8b2ad5fd
                 Realm realm = Realm.getInstance(looperThread.getConfiguration())      ;
                 realm.beginTransaction();
                 realm.where(Dog.class).equalTo(Dog.FIELD_AGE, 0).findFirst().deleteFromRealm();
