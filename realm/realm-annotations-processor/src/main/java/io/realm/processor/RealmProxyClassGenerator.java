/*
 * Copyright 2014 Realm Inc.
 *
 * Licensed under the Apache License, Version 2.0 (the "License");
 * you may not use this file except in compliance with the License.
 * You may obtain a copy of the License at
 *
 * http://www.apache.org/licenses/LICENSE-2.0
 *
 * Unless required by applicable law or agreed to in writing, software
 * distributed under the License is distributed on an "AS IS" BASIS,
 * WITHOUT WARRANTIES OR CONDITIONS OF ANY KIND, either express or implied.
 * See the License for the specific language governing permissions and
 * limitations under the License.
 */

package io.realm.processor;

import com.squareup.javawriter.JavaWriter;

import java.io.BufferedWriter;
import java.io.IOException;
import java.util.ArrayList;
import java.util.Arrays;
import java.util.Collections;
import java.util.EnumSet;
import java.util.List;

import javax.annotation.processing.ProcessingEnvironment;
import javax.lang.model.element.Modifier;
import javax.lang.model.element.VariableElement;
import javax.lang.model.type.DeclaredType;
import javax.lang.model.util.Types;
import javax.tools.JavaFileObject;

public class RealmProxyClassGenerator {
    private ProcessingEnvironment processingEnvironment;
    private ClassMetaData metadata;
    private final String simpleClassName;
    private final String qualifiedClassName;
    private final String interfaceName;
    private final String qualifiedGeneratedClassName;

    public RealmProxyClassGenerator(ProcessingEnvironment processingEnvironment, ClassMetaData metadata) {
        this.processingEnvironment = processingEnvironment;
        this.metadata = metadata;
        this.simpleClassName = metadata.getSimpleClassName();
        this.qualifiedClassName = metadata.getFullyQualifiedClassName();
        this.interfaceName = Utils.getProxyInterfaceName(simpleClassName);
        this.qualifiedGeneratedClassName = String.format("%s.%s",
                Constants.REALM_PACKAGE_NAME, Utils.getProxyClassName(simpleClassName));
    }

    public void generate() throws IOException, UnsupportedOperationException {
        JavaFileObject sourceFile = processingEnvironment.getFiler().createSourceFile(qualifiedGeneratedClassName);
        JavaWriter writer = new JavaWriter(new BufferedWriter(sourceFile.openWriter()));

        // Set source code indent
        writer.setIndent(Constants.INDENT);

        writer.emitPackage(Constants.REALM_PACKAGE_NAME)
                .emitEmptyLine();

        ArrayList<String> imports = new ArrayList<String>();
        imports.add("android.annotation.TargetApi");
        imports.add("android.os.Build");
        imports.add("android.util.JsonReader");
        imports.add("android.util.JsonToken");
        imports.add("io.realm.RealmObjectSchema");
        imports.add("io.realm.RealmSchema");
        imports.add("io.realm.exceptions.RealmMigrationNeededException");
        imports.add("io.realm.internal.ColumnInfo");
        imports.add("io.realm.internal.RealmObjectProxy");
        imports.add("io.realm.internal.Row");
        imports.add("io.realm.internal.Table");
        imports.add("io.realm.internal.SharedRealm");
        imports.add("io.realm.internal.LinkView");
        imports.add("io.realm.internal.android.JsonUtils");
        imports.add("io.realm.log.RealmLog");
        imports.add("java.io.IOException");
        imports.add("java.util.ArrayList");
        imports.add("java.util.Collections");
        imports.add("java.util.List");
        imports.add("java.util.Iterator");
        imports.add("java.util.Date");
        imports.add("java.util.Map");
        imports.add("java.util.HashMap");
        imports.add("org.json.JSONObject");
        imports.add("org.json.JSONException");
        imports.add("org.json.JSONArray");

        Collections.sort(imports);
        writer.emitImports(imports);
        writer.emitEmptyLine();

        // Begin the class definition
        writer.beginType(
                qualifiedGeneratedClassName, // full qualified name of the item to generate
                "class",                     // the type of the item
                EnumSet.of(Modifier.PUBLIC), // modifiers to apply
                qualifiedClassName,          // class to extend
                "RealmObjectProxy",          // interfaces to implement
                interfaceName)
                .emitEmptyLine();

        emitColumnIndicesClass(writer);

        emitClassFields(writer);
        emitConstructor(writer);
        emitInjectContextMethod(writer);
        emitAccessors(writer);
        emitCreateRealmObjectSchemaMethod(writer);
        emitInitTableMethod(writer);
        emitValidateTableMethod(writer);
        emitGetTableNameMethod(writer);
        emitGetFieldNamesMethod(writer);
        emitCreateOrUpdateUsingJsonObject(writer);
        emitCreateUsingJsonStream(writer);
        emitCopyOrUpdateMethod(writer);
        emitCopyMethod(writer);
        emitInsertMethod(writer);
        emitInsertListMethod(writer);
        emitInsertOrUpdateMethod(writer);
        emitInsertOrUpdateListMethod(writer);
        emitCreateDetachedCopyMethod(writer);
        emitUpdateMethod(writer);
        emitToStringMethod(writer);
        emitRealmObjectProxyImplementation(writer);
        emitHashcodeMethod(writer);
        emitEqualsMethod(writer);

        // End the class definition
        writer.endType();
        writer.close();
    }

    private void emitColumnIndicesClass(JavaWriter writer) throws IOException {
        writer.beginType(
                columnInfoClassName(),                       // full qualified name of the item to generate
                "class",                                     // the type of the item
                EnumSet.of(Modifier.STATIC, Modifier.FINAL), // modifiers to apply
                "ColumnInfo",                                // base class
                "Cloneable")                                 // interfaces
                .emitEmptyLine();

        // fields
        for (VariableElement variableElement : metadata.getFields()) {
            writer.emitField("long", columnIndexVarName(variableElement),
                    EnumSet.of(Modifier.PUBLIC));
        }
        writer.emitEmptyLine();

        // constructor
        writer.beginConstructor(EnumSet.noneOf(Modifier.class),
                "String", "path",
                "Table", "table");
        writer.emitStatement("final Map<String, Long> indicesMap = new HashMap<String, Long>(%s)",
                metadata.getFields().size());
        for (VariableElement variableElement : metadata.getFields()) {
            final String columnName = variableElement.getSimpleName().toString();
            final String columnIndexVarName = columnIndexVarName(variableElement);
            writer.emitStatement("this.%s = getValidColumnIndex(path, table, \"%s\", \"%s\")",
                    columnIndexVarName, simpleClassName, columnName);
            writer.emitStatement("indicesMap.put(\"%s\", this.%s)", columnName, columnIndexVarName);
        }
        writer.emitEmptyLine();
        writer.emitStatement("setIndicesMap(indicesMap)");
        writer.endConstructor();
        writer.emitEmptyLine();

        // copyColumnInfoFrom method
        writer.emitAnnotation("Override");
        writer.beginMethod(
                "void",                      // return type
                "copyColumnInfoFrom",        // method name
                EnumSet.of(Modifier.PUBLIC, Modifier.FINAL), // modifiers
                "ColumnInfo", "other");      // parameters
        {
            writer.emitStatement("final %1$s otherInfo = (%1$s) other", columnInfoClassName());

            // copy field values
            for (VariableElement variableElement : metadata.getFields()) {
                writer.emitStatement("this.%1$s = otherInfo.%1$s", columnIndexVarName(variableElement));
            }
            writer.emitEmptyLine();
            writer.emitStatement("setIndicesMap(otherInfo.getIndicesMap())");
        }
        writer.endMethod();
        writer.emitEmptyLine();

        // clone method
        writer.emitAnnotation("Override");
        writer.beginMethod(
                columnInfoClassName(),       // return type
                "clone",                     // method name
                EnumSet.of(Modifier.PUBLIC, Modifier.FINAL)) // modifiers
                // method body
                .emitStatement("return (%1$s) super.clone()", columnInfoClassName())
                .endMethod()
                .emitEmptyLine();

        writer.endType();
    }

    private void emitClassFields(JavaWriter writer) throws IOException {
        writer.emitField(columnInfoClassName(), "columnInfo", EnumSet.of(Modifier.PRIVATE));
        writer.emitField("ProxyState<" + qualifiedClassName + ">", "proxyState", EnumSet.of(Modifier.PRIVATE));

        for (VariableElement variableElement : metadata.getFields()) {
            if (Utils.isRealmList(variableElement)) {
                String genericType = Utils.getGenericTypeQualifiedName(variableElement);
                writer.emitField("RealmList<" + genericType + ">", variableElement.getSimpleName().toString() + "RealmList", EnumSet.of(Modifier.PRIVATE));
            }
        }

        writer.emitField("List<String>", "FIELD_NAMES", EnumSet.of(Modifier.PRIVATE, Modifier.STATIC, Modifier.FINAL));
        writer.beginInitializer(true);
        writer.emitStatement("List<String> fieldNames = new ArrayList<String>()");
        for (VariableElement field : metadata.getFields()) {
            writer.emitStatement("fieldNames.add(\"%s\")", field.getSimpleName().toString());
        }
        writer.emitStatement("FIELD_NAMES = Collections.unmodifiableList(fieldNames)");
        writer.endInitializer();
        writer.emitEmptyLine();
    }

    private void emitConstructor(JavaWriter writer) throws IOException {
        // FooRealmProxy(ColumnInfo)
        writer.beginConstructor(EnumSet.noneOf(Modifier.class));
        writer.beginControlFlow("if (proxyState == null)")
                .emitStatement("injectObjectContext()")
                .endControlFlow();
        writer.emitStatement("proxyState.setConstructionFinished()");
        writer.endConstructor();
        writer.emitEmptyLine();
    }

    private void emitAccessors(final JavaWriter writer) throws IOException {
        for (final VariableElement field : metadata.getFields()) {
            final String fieldName = field.getSimpleName().toString();
            final String fieldTypeCanonicalName = field.asType().toString();

            if (Constants.JAVA_TO_REALM_TYPES.containsKey(fieldTypeCanonicalName)) {
                /**
                 * Primitives and boxed types
                 */
                final String realmType = Constants.JAVA_TO_REALM_TYPES.get(fieldTypeCanonicalName);

                // Getter
                writer.emitAnnotation("SuppressWarnings", "\"cast\"");
                writer.beginMethod(fieldTypeCanonicalName, metadata.getGetter(fieldName), EnumSet.of(Modifier.PUBLIC));
                emitCodeForInjectingObjectContext(writer);
                writer.emitStatement("proxyState.getRealm$realm().checkIfValid()");

                // For String and bytes[], null value will be returned by JNI code. Try to save one JNI call here.
                if (metadata.isNullable(field) && !Utils.isString(field) && !Utils.isByteArray(field)) {
                    writer.beginControlFlow("if (proxyState.getRow$realm().isNull(%s))", fieldIndexVariableReference(field));
                    writer.emitStatement("return null");
                    writer.endControlFlow();
                }

                // For Boxed types, this should be the corresponding primitive types. Others remain the same.
                String castingBackType;
                if (Utils.isBoxedType(fieldTypeCanonicalName)) {
                    Types typeUtils = processingEnvironment.getTypeUtils();
                    castingBackType = typeUtils.unboxedType(field.asType()).toString();
                } else {
                    castingBackType = fieldTypeCanonicalName;
                }
                writer.emitStatement(
                        "return (%s) proxyState.getRow$realm().get%s(%s)",
                        castingBackType, realmType, fieldIndexVariableReference(field));
                writer.endMethod();
                writer.emitEmptyLine();

                // Setter
                writer.beginMethod("void", metadata.getSetter(fieldName), EnumSet.of(Modifier.PUBLIC), fieldTypeCanonicalName, "value");
                emitCodeForInjectingObjectContext(writer);
                emitCodeForUnderConstruction(writer, metadata.isPrimaryKey(field), new CodeEmitter() {
                    @Override
                    public void emit(JavaWriter writer) throws IOException {
                        // set value as default value
                        writer.emitStatement("final Row row = proxyState.getRow$realm()");

                        if (metadata.isNullable(field)) {
                            writer.beginControlFlow("if (value == null)")
                                    .emitStatement("row.getTable().setNull(%s, row.getIndex(), true)",
                                            fieldIndexVariableReference(field))
                                    .emitStatement("return")
                                .endControlFlow();
                        } else if (!metadata.isNullable(field) && !Utils.isPrimitiveType(field)) {
                            writer.beginControlFlow("if (value == null)")
                                    .emitStatement(Constants.STATEMENT_EXCEPTION_ILLEGAL_NULL_VALUE, fieldName)
                                .endControlFlow();
                        }
                        writer.emitStatement(
                                "row.getTable().set%s(%s, row.getIndex(), value, true)",
                                realmType, fieldIndexVariableReference(field));
                        writer.emitStatement("return");
                    }
                });
                writer.emitStatement("proxyState.getRealm$realm().checkIfValid()");
                // Although setting null value for String and bytes[] can be handled by the JNI code, we still generate the same code here.
                // Compared with getter, null value won't trigger more native calls in setter which is relatively cheaper.
                if (metadata.isPrimaryKey(field)) {
                    // Primary key is not allowed to be changed after object created.
                    writer.emitStatement(Constants.STATEMENT_EXCEPTION_PRIMARY_KEY_CANNOT_BE_CHANGED, fieldName);
                } else {
                    if (metadata.isNullable(field)) {
                        writer.beginControlFlow("if (value == null)")
                                .emitStatement("proxyState.getRow$realm().setNull(%s)", fieldIndexVariableReference(field))
                                .emitStatement("return")
                                .endControlFlow();
                    } else if (!metadata.isNullable(field) && !Utils.isPrimitiveType(field)) {
                        // Same reason, throw IAE earlier.
                        writer
                                .beginControlFlow("if (value == null)")
                                .emitStatement(Constants.STATEMENT_EXCEPTION_ILLEGAL_NULL_VALUE, fieldName)
                                .endControlFlow();
                    }
                    writer.emitStatement(
                            "proxyState.getRow$realm().set%s(%s, value)",
                            realmType, fieldIndexVariableReference(field));
                }
                writer.endMethod();
            } else if (Utils.isRealmModel(field)) {
                /**
                 * Links
                 */

                // Getter
                writer.beginMethod(fieldTypeCanonicalName, metadata.getGetter(fieldName), EnumSet.of(Modifier.PUBLIC));
                emitCodeForInjectingObjectContext(writer);
                writer.emitStatement("proxyState.getRealm$realm().checkIfValid()");
                writer.beginControlFlow("if (proxyState.getRow$realm().isNullLink(%s))", fieldIndexVariableReference(field));
                        writer.emitStatement("return null");
                        writer.endControlFlow();
                writer.emitStatement("return proxyState.getRealm$realm().get(%s.class, proxyState.getRow$realm().getLink(%s), false, Collections.<String>emptyList())",
                        fieldTypeCanonicalName, fieldIndexVariableReference(field));
                writer.endMethod();
                writer.emitEmptyLine();

                // Setter
                writer.beginMethod("void", metadata.getSetter(fieldName), EnumSet.of(Modifier.PUBLIC), fieldTypeCanonicalName, "value");
                emitCodeForInjectingObjectContext(writer);
                emitCodeForUnderConstruction(writer, metadata.isPrimaryKey(field), new CodeEmitter() {
                    @Override
                    public void emit(JavaWriter writer) throws IOException {
                        // check excludeFields
                        writer.beginControlFlow("if (proxyState.getExcludeFields$realm().contains(\"%1$s\"))",
                                field.getSimpleName().toString())
                                .emitStatement("return")
                            .endControlFlow();
                        writer.beginControlFlow("if (value != null && !RealmObject.isManaged(value))")
                                .emitStatement("value = ((Realm) proxyState.getRealm$realm()).copyToRealm(value)")
                            .endControlFlow();

                        // set value as default value
                        writer.emitStatement("final Row row = proxyState.getRow$realm()");
                        writer.beginControlFlow("if (value == null)")
                                .emitSingleLineComment("Table#nullifyLink() does not support default value. Just using Row.")
                                .emitStatement("row.nullifyLink(%s)", fieldIndexVariableReference(field))
                                .emitStatement("return")
                            .endControlFlow();
                        writer.beginControlFlow("if (!RealmObject.isValid(value))")
                                .emitStatement("throw new IllegalArgumentException(\"'value' is not a valid managed object.\")")
                            .endControlFlow();
                        writer.beginControlFlow("if (((RealmObjectProxy) value).realmGet$proxyState().getRealm$realm() != proxyState.getRealm$realm())")
                                .emitStatement("throw new IllegalArgumentException(\"'value' belongs to a different Realm.\")")
                            .endControlFlow();
                        writer.emitStatement("row.getTable().setLink(%s, row.getIndex(), ((RealmObjectProxy) value).realmGet$proxyState().getRow$realm().getIndex(), true)",
                                fieldIndexVariableReference(field));
                        writer.emitStatement("return");
                    }
                });
                writer.emitStatement("proxyState.getRealm$realm().checkIfValid()");
                writer.beginControlFlow("if (value == null)");
                    writer.emitStatement("proxyState.getRow$realm().nullifyLink(%s)", fieldIndexVariableReference(field));
                    writer.emitStatement("return");
                writer.endControlFlow();
                writer.beginControlFlow("if (!(RealmObject.isManaged(value) && RealmObject.isValid(value)))");
                    writer.emitStatement("throw new IllegalArgumentException(\"'value' is not a valid managed object.\")");
                writer.endControlFlow();
                writer.beginControlFlow("if (((RealmObjectProxy)value).realmGet$proxyState().getRealm$realm() != proxyState.getRealm$realm())");
                    writer.emitStatement("throw new IllegalArgumentException(\"'value' belongs to a different Realm.\")");
                writer.endControlFlow();
                writer.emitStatement("proxyState.getRow$realm().setLink(%s, ((RealmObjectProxy)value).realmGet$proxyState().getRow$realm().getIndex())", fieldIndexVariableReference(field));
                writer.endMethod();
            } else if (Utils.isRealmList(field)) {
                /**
                 * LinkLists
                 */
                String genericType = Utils.getGenericTypeQualifiedName(field);

                // Getter
                writer.beginMethod(fieldTypeCanonicalName, metadata.getGetter(fieldName), EnumSet.of(Modifier.PUBLIC));
                emitCodeForInjectingObjectContext(writer);
                writer.emitStatement("proxyState.getRealm$realm().checkIfValid()");
                writer.emitSingleLineComment("use the cached value if available");
                writer.beginControlFlow("if (" + fieldName + "RealmList != null)");
                        writer.emitStatement("return " + fieldName + "RealmList");
                writer.nextControlFlow("else");
                    writer.emitStatement("LinkView linkView = proxyState.getRow$realm().getLinkList(%s)", fieldIndexVariableReference(field));
                    writer.emitStatement(fieldName + "RealmList = new RealmList<%s>(%s.class, linkView, proxyState.getRealm$realm())",
                        genericType, genericType);
                    writer.emitStatement("return " + fieldName + "RealmList");
                writer.endControlFlow();

                writer.endMethod();
                writer.emitEmptyLine();

                // Setter
                writer.beginMethod("void", metadata.getSetter(fieldName), EnumSet.of(Modifier.PUBLIC), fieldTypeCanonicalName, "value");
                emitCodeForInjectingObjectContext(writer);
                emitCodeForUnderConstruction(writer, metadata.isPrimaryKey(field), new CodeEmitter() {
                    @Override
                    public void emit(JavaWriter writer) throws IOException {
                        // check excludeFields
                        writer.beginControlFlow("if (proxyState.getExcludeFields$realm().contains(\"%1$s\"))",
                                field.getSimpleName().toString())
                                .emitStatement("return")
                                .endControlFlow();
                        final String modelFqcn = Utils.getGenericTypeQualifiedName(field);
                        writer.beginControlFlow("if (value != null && !value.isManaged())")
                                .emitStatement("final Realm realm = (Realm) proxyState.getRealm$realm()")
                                .emitStatement("final RealmList<%1$s> original = value", modelFqcn)
                                .emitStatement("value = new RealmList<%1$s>()", modelFqcn)
                                .beginControlFlow("for (%1$s item : original)", modelFqcn)
                                    .beginControlFlow("if (item == null || RealmObject.isManaged(item))")
                                        .emitStatement("value.add(item)")
                                    .nextControlFlow("else")
                                        .emitStatement("value.add(realm.copyToRealm(item))")
                                    .endControlFlow()
                                .endControlFlow()
                            .endControlFlow();

                        // LinkView currently does not support default value feature. Just fallback to normal code.
                    }
                });
                writer.emitStatement("proxyState.getRealm$realm().checkIfValid()");
                writer.emitStatement("LinkView links = proxyState.getRow$realm().getLinkList(%s)", fieldIndexVariableReference(field));
                writer.emitStatement("links.clear()");
                writer.beginControlFlow("if (value == null)");
                    writer.emitStatement("return");
                writer.endControlFlow();
                writer.beginControlFlow("for (RealmModel linkedObject : (RealmList<? extends RealmModel>) value)");
                    writer.beginControlFlow("if (!(RealmObject.isManaged(linkedObject) && RealmObject.isValid(linkedObject)))");
                        writer.emitStatement("throw new IllegalArgumentException(\"Each element of 'value' must be a valid managed object.\")");
                    writer.endControlFlow();
                    writer.beginControlFlow("if (((RealmObjectProxy)linkedObject).realmGet$proxyState().getRealm$realm() != proxyState.getRealm$realm())");
                        writer.emitStatement("throw new IllegalArgumentException(\"Each element of 'value' must belong to the same Realm.\")");
                    writer.endControlFlow();
                    writer.emitStatement("links.add(((RealmObjectProxy)linkedObject).realmGet$proxyState().getRow$realm().getIndex())");
                writer.endControlFlow();
                writer.endMethod();
            } else {
                throw new UnsupportedOperationException(
                        String.format("Type '%s' of field '%s' is not supported", fieldTypeCanonicalName, fieldName));
            }
            writer.emitEmptyLine();
        }
    }

    private void emitCodeForInjectingObjectContext(JavaWriter writer) throws IOException {
        // if invoked from model's constructor, inject BaseRealm and Row
        writer.beginControlFlow("if (proxyState == null)");
        {
            writer.emitSingleLineComment("Called from model's constructor. Inject context.");
            writer.emitStatement("injectObjectContext()");
        }
        writer.endControlFlow();
        writer.emitEmptyLine();
    }

    private interface CodeEmitter {
        void emit(JavaWriter writer) throws IOException;
    }

    private void emitCodeForUnderConstruction(JavaWriter writer, boolean isPrimaryKey,
                                              CodeEmitter defaultValueCodeEmitter) throws IOException {
        writer.beginControlFlow("if (proxyState.isUnderConstruction())");
        if (isPrimaryKey) {
            writer.emitSingleLineComment("default value of the primary key is always ignored.");
            writer.emitStatement("return");
        } else {
            writer.beginControlFlow("if (!proxyState.getAcceptDefaultValue$realm())")
                    .emitStatement("return")
                    .endControlFlow();
            defaultValueCodeEmitter.emit(writer);
        }
        writer.endControlFlow();
        writer.emitEmptyLine();
    }

    private void emitInjectContextMethod(JavaWriter writer) throws IOException {
        writer.beginMethod(
                "void", // Return type
                "injectObjectContext", // Method name
                EnumSet.of(Modifier.PRIVATE) // Modifiers
                ); // Argument type & argument name

        writer.emitStatement("final BaseRealm.RealmObjectContext context = BaseRealm.objectContext.get()");
        writer.emitStatement("this.columnInfo = (%1$s) context.getColumnInfo()", columnInfoClassName());
<<<<<<< HEAD
        writer.emitStatement("this.proxyState = new ProxyState(this)");
=======
        writer.emitStatement("this.proxyState = new ProxyState<%1$s>(%1$s.class, this)", qualifiedClassName);
>>>>>>> a546d1cd
        writer.emitStatement("proxyState.setRealm$realm(context.getRealm())");
        writer.emitStatement("proxyState.setRow$realm(context.getRow())");
        writer.emitStatement("proxyState.setAcceptDefaultValue$realm(context.getAcceptDefaultValue())");
        writer.emitStatement("proxyState.setExcludeFields$realm(context.getExcludeFields())");

        writer.endMethod();
        writer.emitEmptyLine();
    }


    private void emitRealmObjectProxyImplementation(JavaWriter writer) throws IOException {
        writer.emitAnnotation("Override");
        writer.beginMethod("ProxyState", "realmGet$proxyState", EnumSet.of(Modifier.PUBLIC));
        writer.emitStatement("return proxyState");
        writer.endMethod();
        writer.emitEmptyLine();
    }

    private void emitCreateRealmObjectSchemaMethod(JavaWriter writer) throws IOException {
        writer.beginMethod(
                "RealmObjectSchema", // Return type
                "createRealmObjectSchema", // Method name
                EnumSet.of(Modifier.PUBLIC, Modifier.STATIC), // Modifiers
                "RealmSchema", "realmSchema"); // Argument type & argument name

        writer.beginControlFlow("if (!realmSchema.contains(\"" + this.simpleClassName + "\"))");
        writer.emitStatement("RealmObjectSchema realmObjectSchema = realmSchema.create(\"%s\")", this.simpleClassName);

        // For each field generate corresponding table index constant
        for (VariableElement field : metadata.getFields()) {
            String fieldName = field.getSimpleName().toString();
            String fieldTypeCanonicalName = field.asType().toString();
            String fieldTypeSimpleName = Utils.getFieldTypeSimpleName(field);

            if (Constants.JAVA_TO_REALM_TYPES.containsKey(fieldTypeCanonicalName)) {
                String nullableFlag = (metadata.isNullable(field) ? "!" : "") + "Property.REQUIRED";
                String indexedFlag = (metadata.isIndexed(field) ? "" : "!") + "Property.INDEXED";
                String primaryKeyFlag = (metadata.isPrimaryKey(field) ? "" : "!") + "Property.PRIMARY_KEY";
                writer.emitStatement("realmObjectSchema.add(new Property(\"%s\", %s, %s, %s, %s))",
                        fieldName,
                        Constants.JAVA_TO_COLUMN_TYPES.get(fieldTypeCanonicalName),
                        primaryKeyFlag,
                        indexedFlag,
                        nullableFlag);
            } else if (Utils.isRealmModel(field)) {
                writer.beginControlFlow("if (!realmSchema.contains(\"" + fieldTypeSimpleName + "\"))");
                writer.emitStatement("%s%s.createRealmObjectSchema(realmSchema)", fieldTypeSimpleName, Constants.PROXY_SUFFIX);
                writer.endControlFlow();
                writer.emitStatement("realmObjectSchema.add(new Property(\"%s\", RealmFieldType.OBJECT, realmSchema.get(\"%s\")))",
                        fieldName, fieldTypeSimpleName);
            } else if (Utils.isRealmList(field)) {
                String genericTypeSimpleName = Utils.getGenericTypeSimpleName(field);
                writer.beginControlFlow("if (!realmSchema.contains(\"" + genericTypeSimpleName +"\"))");
                writer.emitStatement("%s%s.createRealmObjectSchema(realmSchema)", genericTypeSimpleName, Constants.PROXY_SUFFIX);
                writer.endControlFlow();
                writer.emitStatement("realmObjectSchema.add(new Property(\"%s\", RealmFieldType.LIST, realmSchema.get(\"%s\")))",
                        fieldName, genericTypeSimpleName);
            }
        }
        writer.emitStatement("return realmObjectSchema");
        writer.endControlFlow();
        writer.emitStatement("return realmSchema.get(\"" + this.simpleClassName + "\")");
        writer.endMethod();
        writer.emitEmptyLine();
    }

    private void emitInitTableMethod(JavaWriter writer) throws IOException {
        writer.beginMethod(
                "Table", // Return type
                "initTable", // Method name
                EnumSet.of(Modifier.PUBLIC, Modifier.STATIC), // Modifiers
                "SharedRealm", "sharedRealm"); // Argument type & argument name

        writer.beginControlFlow("if (!sharedRealm.hasTable(\"" + Constants.TABLE_PREFIX + this.simpleClassName + "\"))");
        writer.emitStatement("Table table = sharedRealm.getTable(\"%s%s\")", Constants.TABLE_PREFIX, this.simpleClassName);

        // For each field generate corresponding table index constant
        for (VariableElement field : metadata.getFields()) {
            String fieldName = field.getSimpleName().toString();
            String fieldTypeCanonicalName = field.asType().toString();
            String fieldTypeSimpleName = Utils.getFieldTypeSimpleName(field);

            if (Constants.JAVA_TO_REALM_TYPES.containsKey(fieldTypeCanonicalName)) {
                String nullableFlag;
                if (metadata.isNullable(field)) {
                    nullableFlag = "Table.NULLABLE";
                } else {
                    nullableFlag = "Table.NOT_NULLABLE";
                }
                writer.emitStatement("table.addColumn(%s, \"%s\", %s)",
                        Constants.JAVA_TO_COLUMN_TYPES.get(fieldTypeCanonicalName),
                        fieldName, nullableFlag);
            } else if (Utils.isRealmModel(field)) {
                writer.beginControlFlow("if (!sharedRealm.hasTable(\"%s%s\"))", Constants.TABLE_PREFIX, fieldTypeSimpleName);
                writer.emitStatement("%s%s.initTable(sharedRealm)", fieldTypeSimpleName, Constants.PROXY_SUFFIX);
                writer.endControlFlow();
                writer.emitStatement("table.addColumnLink(RealmFieldType.OBJECT, \"%s\", sharedRealm.getTable(\"%s%s\"))",
                        fieldName, Constants.TABLE_PREFIX, fieldTypeSimpleName);
            } else if (Utils.isRealmList(field)) {
                String genericTypeSimpleName = Utils.getGenericTypeSimpleName(field);
                writer.beginControlFlow("if (!sharedRealm.hasTable(\"%s%s\"))", Constants.TABLE_PREFIX, genericTypeSimpleName);
                writer.emitStatement("%s.initTable(sharedRealm)", Utils.getProxyClassName(genericTypeSimpleName));
                writer.endControlFlow();
                writer.emitStatement("table.addColumnLink(RealmFieldType.LIST, \"%s\", sharedRealm.getTable(\"%s%s\"))",
                        fieldName, Constants.TABLE_PREFIX, genericTypeSimpleName);
            }
        }

        for (VariableElement field : metadata.getIndexedFields()) {
            String fieldName = field.getSimpleName().toString();
            writer.emitStatement("table.addSearchIndex(table.getColumnIndex(\"%s\"))", fieldName);
        }

        if (metadata.hasPrimaryKey()) {
            String fieldName = metadata.getPrimaryKey().getSimpleName().toString();
            writer.emitStatement("table.setPrimaryKey(\"%s\")", fieldName);
        } else {
            writer.emitStatement("table.setPrimaryKey(\"\")");
        }

        writer.emitStatement("return table");
        writer.endControlFlow();
        writer.emitStatement("return sharedRealm.getTable(\"%s%s\")", Constants.TABLE_PREFIX, this.simpleClassName);
        writer.endMethod();
        writer.emitEmptyLine();
    }

    private void emitValidateTableMethod(JavaWriter writer) throws IOException {
        writer.beginMethod(
                columnInfoClassName(),        // Return type
                "validateTable",              // Method name
                EnumSet.of(Modifier.PUBLIC, Modifier.STATIC), // Modifiers
                "SharedRealm", "sharedRealm", // Argument type & argument name
                "boolean", "allowExtraColumns");

        writer.beginControlFlow("if (sharedRealm.hasTable(\"" + Constants.TABLE_PREFIX + this.simpleClassName + "\"))");
        writer.emitStatement("Table table = sharedRealm.getTable(\"%s%s\")", Constants.TABLE_PREFIX, this.simpleClassName);

        // verify number of columns
        writer.emitStatement("final long columnCount = table.getColumnCount()");
        writer.beginControlFlow("if (columnCount != %d)", metadata.getFields().size());
            writer.beginControlFlow("if (columnCount < %d)", metadata.getFields().size());
                writer.emitStatement("throw new RealmMigrationNeededException(sharedRealm.getPath(), \"Field count is less than expected - expected %d but was \" + columnCount)",
                        metadata.getFields().size());
            writer.endControlFlow();
            writer.beginControlFlow("if (allowExtraColumns)");
                writer.emitStatement("RealmLog.debug(\"Field count is more than expected - expected %d but was %%1$d\", columnCount)",
                        metadata.getFields().size());
            writer.nextControlFlow("else");
                writer.emitStatement("throw new RealmMigrationNeededException(sharedRealm.getPath(), \"Field count is more than expected - expected %d but was \" + columnCount)",
                        metadata.getFields().size());
            writer.endControlFlow();
        writer.endControlFlow();

        // create type dictionary for lookup
        writer.emitStatement("Map<String, RealmFieldType> columnTypes = new HashMap<String, RealmFieldType>()");
        writer.beginControlFlow("for (long i = 0; i < columnCount; i++)");
        writer.emitStatement("columnTypes.put(table.getColumnName(i), table.getColumnType(i))");
        writer.endControlFlow();
        writer.emitEmptyLine();

        // create an instance of ColumnInfo
        writer.emitStatement("final %1$s columnInfo = new %1$s(sharedRealm.getPath(), table)", columnInfoClassName());
        writer.emitEmptyLine();

        // verify primary key definition was not altered
        if (metadata.hasPrimaryKey()) {
            // the current model defines a PK, make sure it's defined in the Realm schema
            String fieldName = metadata.getPrimaryKey().getSimpleName().toString();
            writer.beginControlFlow("if (!table.hasPrimaryKey())")
                    .emitStatement("throw new RealmMigrationNeededException(sharedRealm.getPath(), \"Primary key not defined for field '%s' in existing Realm file. @PrimaryKey was added.\")", metadata.getPrimaryKey().getSimpleName().toString())
                    .nextControlFlow("else")
                    .beginControlFlow("if (table.getPrimaryKey() != columnInfo.%sIndex)", fieldName)
                    .emitStatement("throw new RealmMigrationNeededException(sharedRealm.getPath(), \"Primary Key annotation definition was changed, from field \" + table.getColumnName(table.getPrimaryKey()) + \" to field %s\")" ,metadata.getPrimaryKey().getSimpleName().toString())
                    .endControlFlow()
                    .endControlFlow();
        } else {
            // the current model doesn't define a PK, make sure it's not defined in the Realm schema
            writer.beginControlFlow("if (table.hasPrimaryKey())")
                    .emitStatement("throw new RealmMigrationNeededException(sharedRealm.getPath(), \"Primary Key defined for field \" + table.getColumnName(table.getPrimaryKey()) + \" was removed.\")")
                    .endControlFlow();
        }
        writer.emitEmptyLine();

        // For each field verify there is a corresponding
        long fieldIndex = 0;
        for (VariableElement field : metadata.getFields()) {
            String fieldName = field.getSimpleName().toString();
            String fieldTypeQualifiedName = Utils.getFieldTypeQualifiedName(field);
            String fieldTypeSimpleName = Utils.getFieldTypeSimpleName(field);

            if (Constants.JAVA_TO_REALM_TYPES.containsKey(fieldTypeQualifiedName)) {
                // make sure types align
                writer.beginControlFlow("if (!columnTypes.containsKey(\"%s\"))", fieldName);
                writer.emitStatement("throw new RealmMigrationNeededException(sharedRealm.getPath(), \"Missing field '%s' in existing Realm file. " +
                        "Either remove field or migrate using io.realm.internal.Table.addColumn()." +
                        "\")", fieldName);
                writer.endControlFlow();
                writer.beginControlFlow("if (columnTypes.get(\"%s\") != %s)",
                        fieldName, Constants.JAVA_TO_COLUMN_TYPES.get(fieldTypeQualifiedName));
                writer.emitStatement("throw new RealmMigrationNeededException(sharedRealm.getPath(), \"Invalid type '%s' for field '%s' in existing Realm file.\")",
                        fieldTypeSimpleName, fieldName);
                writer.endControlFlow();

                // make sure that nullability matches
                if (metadata.isNullable(field)) {
                    writer.beginControlFlow("if (!table.isColumnNullable(%s))", fieldIndexVariableReference(field));
                    // Check if the existing PrimaryKey does support null value for String, Byte, Short, Integer, & Long
                    if (metadata.isPrimaryKey(field)) {
                        writer.emitStatement("throw new RealmMigrationNeededException(sharedRealm.getPath()," +
                                "\"@PrimaryKey field '%s' does not support null values in the existing Realm file. " +
                                "Migrate using RealmObjectSchema.setNullable(), or mark the field as @Required.\")",
                                fieldName);
                    // nullability check for boxed types
                    } else if (Utils.isBoxedType(fieldTypeQualifiedName)) {
                        writer.emitStatement("throw new RealmMigrationNeededException(sharedRealm.getPath()," +
                                "\"Field '%s' does not support null values in the existing Realm file. " +
                                "Either set @Required, use the primitive type for field '%s' " +
                                "or migrate using RealmObjectSchema.setNullable().\")",
                                fieldName, fieldName);
                    } else {
                        writer.emitStatement("throw new RealmMigrationNeededException(sharedRealm.getPath()," +
                                " \"Field '%s' is required. Either set @Required to field '%s' " +
                                "or migrate using RealmObjectSchema.setNullable().\")",
                                fieldName, fieldName);
                    }
                    writer.endControlFlow();
                } else {
                    // check before migrating a nullable field containing null value to not-nullable PrimaryKey field for Realm version 0.89+
                    if (metadata.isPrimaryKey(field)) {
                        writer
                            .beginControlFlow("if (table.isColumnNullable(%s) && table.findFirstNull(%s) != Table.NO_MATCH)",
                                    fieldIndexVariableReference(field), fieldIndexVariableReference(field))
                            .emitStatement("throw new IllegalStateException(\"Cannot migrate an object with null value in field '%s'." +
                                    " Either maintain the same type for primary key field '%s', or remove the object with null value before migration.\")",
                                    fieldName, fieldName)
                            .endControlFlow();
                    } else {
                        writer.beginControlFlow("if (table.isColumnNullable(%s))", fieldIndexVariableReference(field));
                        if (Utils.isPrimitiveType(fieldTypeQualifiedName)) {
                            writer.emitStatement("throw new RealmMigrationNeededException(sharedRealm.getPath()," +
                                    " \"Field '%s' does support null values in the existing Realm file. " +
                                    "Use corresponding boxed type for field '%s' or migrate using RealmObjectSchema.setNullable().\")",
                                    fieldName, fieldName);
                        } else {
                            writer.emitStatement("throw new RealmMigrationNeededException(sharedRealm.getPath()," +
                                    " \"Field '%s' does support null values in the existing Realm file. " +
                                    "Remove @Required or @PrimaryKey from field '%s' or migrate using RealmObjectSchema.setNullable().\")",
                                    fieldName, fieldName);
                        }
                        writer.endControlFlow();
                    }
                }

                // Validate @Index
                if (metadata.getIndexedFields().contains(field)) {
                    writer.beginControlFlow("if (!table.hasSearchIndex(table.getColumnIndex(\"%s\")))", fieldName);
                    writer.emitStatement("throw new RealmMigrationNeededException(sharedRealm.getPath(), \"Index not defined for field '%s' in existing Realm file. " +
                            "Either set @Index or migrate using io.realm.internal.Table.removeSearchIndex().\")", fieldName);
                    writer.endControlFlow();
                }

            } else if (Utils.isRealmModel(field)) { // Links
                writer.beginControlFlow("if (!columnTypes.containsKey(\"%s\"))", fieldName);
                writer.emitStatement("throw new RealmMigrationNeededException(sharedRealm.getPath(), \"Missing field '%s' in existing Realm file. " +
                        "Either remove field or migrate using io.realm.internal.Table.addColumn().\")", fieldName);
                writer.endControlFlow();
                writer.beginControlFlow("if (columnTypes.get(\"%s\") != RealmFieldType.OBJECT)", fieldName);
                writer.emitStatement("throw new RealmMigrationNeededException(sharedRealm.getPath(), \"Invalid type '%s' for field '%s'\")",
                        fieldTypeSimpleName, fieldName);
                writer.endControlFlow();
                writer.beginControlFlow("if (!sharedRealm.hasTable(\"%s%s\"))", Constants.TABLE_PREFIX, fieldTypeSimpleName);
                writer.emitStatement("throw new RealmMigrationNeededException(sharedRealm.getPath(), \"Missing class '%s%s' for field '%s'\")",
                        Constants.TABLE_PREFIX, fieldTypeSimpleName, fieldName);
                writer.endControlFlow();

                writer.emitStatement("Table table_%d = sharedRealm.getTable(\"%s%s\")", fieldIndex, Constants.TABLE_PREFIX, fieldTypeSimpleName);
                writer.beginControlFlow("if (!table.getLinkTarget(%s).hasSameSchema(table_%d))",
                        fieldIndexVariableReference(field), fieldIndex);
                writer.emitStatement("throw new RealmMigrationNeededException(sharedRealm.getPath(), \"Invalid RealmObject for field '%s': '\" + table.getLinkTarget(%s).getName() + \"' expected - was '\" + table_%d.getName() + \"'\")",
                        fieldName, fieldIndexVariableReference(field), fieldIndex);
                writer.endControlFlow();
            } else if (Utils.isRealmList(field)) { // Link Lists
                String genericTypeSimpleName = Utils.getGenericTypeSimpleName(field);
                writer.beginControlFlow("if (!columnTypes.containsKey(\"%s\"))", fieldName);
                writer.emitStatement("throw new RealmMigrationNeededException(sharedRealm.getPath(), \"Missing field '%s'\")", fieldName);
                writer.endControlFlow();
                writer.beginControlFlow("if (columnTypes.get(\"%s\") != RealmFieldType.LIST)", fieldName);
                writer.emitStatement("throw new RealmMigrationNeededException(sharedRealm.getPath(), \"Invalid type '%s' for field '%s'\")",
                        genericTypeSimpleName, fieldName);
                writer.endControlFlow();
                writer.beginControlFlow("if (!sharedRealm.hasTable(\"%s%s\"))", Constants.TABLE_PREFIX, genericTypeSimpleName);
                writer.emitStatement("throw new RealmMigrationNeededException(sharedRealm.getPath(), \"Missing class '%s%s' for field '%s'\")",
                        Constants.TABLE_PREFIX, genericTypeSimpleName, fieldName);
                writer.endControlFlow();

                writer.emitStatement("Table table_%d = sharedRealm.getTable(\"%s%s\")", fieldIndex, Constants.TABLE_PREFIX, genericTypeSimpleName);
                writer.beginControlFlow("if (!table.getLinkTarget(%s).hasSameSchema(table_%d))",
                        fieldIndexVariableReference(field), fieldIndex);
                writer.emitStatement("throw new RealmMigrationNeededException(sharedRealm.getPath(), \"Invalid RealmList type for field '%s': '\" + table.getLinkTarget(%s).getName() + \"' expected - was '\" + table_%d.getName() + \"'\")",
                        fieldName, fieldIndexVariableReference(field), fieldIndex);
                writer.endControlFlow();
            }
            fieldIndex++;
        }

        writer.emitStatement("return %s", "columnInfo");

        writer.nextControlFlow("else");
        writer.emitStatement("throw new RealmMigrationNeededException(sharedRealm.getPath(), \"The '%s' class is missing from the schema for this Realm.\")", metadata.getSimpleClassName());
        writer.endControlFlow();
        writer.endMethod();
        writer.emitEmptyLine();
    }

    private void emitGetTableNameMethod(JavaWriter writer) throws IOException {
        writer.beginMethod("String", "getTableName", EnumSet.of(Modifier.PUBLIC, Modifier.STATIC));
        writer.emitStatement("return \"%s%s\"", Constants.TABLE_PREFIX, simpleClassName);
        writer.endMethod();
        writer.emitEmptyLine();
    }

    private void emitGetFieldNamesMethod(JavaWriter writer) throws IOException {
        writer.beginMethod("List<String>", "getFieldNames", EnumSet.of(Modifier.PUBLIC, Modifier.STATIC));
        writer.emitStatement("return FIELD_NAMES");
        writer.endMethod();
        writer.emitEmptyLine();
    }

    private void emitCopyOrUpdateMethod(JavaWriter writer) throws IOException {
        writer.beginMethod(
                qualifiedClassName, // Return type
                "copyOrUpdate", // Method name
                EnumSet.of(Modifier.PUBLIC, Modifier.STATIC), // Modifiers
                "Realm", "realm", qualifiedClassName, "object", "boolean", "update", "Map<RealmModel,RealmObjectProxy>", "cache" // Argument type & argument name
        );

        writer
            .beginControlFlow("if (object instanceof RealmObjectProxy && ((RealmObjectProxy) object).realmGet$proxyState().getRealm$realm() != null && ((RealmObjectProxy) object).realmGet$proxyState().getRealm$realm().threadId != realm.threadId)")
                .emitStatement("throw new IllegalArgumentException(\"Objects which belong to Realm instances in other" +
                        " threads cannot be copied into this Realm instance.\")")
            .endControlFlow();

        // If object is already in the Realm there is nothing to update
        writer
            .beginControlFlow("if (object instanceof RealmObjectProxy && ((RealmObjectProxy)object).realmGet$proxyState().getRealm$realm() != null && ((RealmObjectProxy)object).realmGet$proxyState().getRealm$realm().getPath().equals(realm.getPath()))")
                .emitStatement("return object")
            .endControlFlow();

        writer.emitStatement("final BaseRealm.RealmObjectContext objectContext = BaseRealm.objectContext.get()");

        writer.emitStatement("RealmObjectProxy cachedRealmObject = cache.get(object)");
        writer.beginControlFlow("if (cachedRealmObject != null)")
                .emitStatement("return (%s) cachedRealmObject", qualifiedClassName)
                .nextControlFlow("else");

            if (!metadata.hasPrimaryKey()) {
                writer.emitStatement("return copy(realm, object, update, cache)");
            } else {
                writer
                    .emitStatement("%s realmObject = null", qualifiedClassName)
                    .emitStatement("boolean canUpdate = update")
                    .beginControlFlow("if (canUpdate)")
                        .emitStatement("Table table = realm.getTable(%s.class)", qualifiedClassName)
                        .emitStatement("long pkColumnIndex = table.getPrimaryKey()");

                String primaryKeyGetter = metadata.getPrimaryKeyGetter();
                VariableElement primaryKeyElement = metadata.getPrimaryKey();
                if (metadata.isNullable(primaryKeyElement)) {
                    if (Utils.isString(primaryKeyElement)) {
                        writer
                            .emitStatement("String value = ((%s) object).%s()", interfaceName, primaryKeyGetter)
                            .emitStatement("long rowIndex = Table.NO_MATCH")
                            .beginControlFlow("if (value == null)")
                                .emitStatement("rowIndex = table.findFirstNull(pkColumnIndex)")
                            .nextControlFlow("else")
                                .emitStatement("rowIndex = table.findFirstString(pkColumnIndex, value)")
                            .endControlFlow();
                    } else {
                        writer
                            .emitStatement("Number value = ((%s) object).%s()", interfaceName, primaryKeyGetter)
                            .emitStatement("long rowIndex = Table.NO_MATCH")
                            .beginControlFlow("if (value == null)")
                                .emitStatement("rowIndex = table.findFirstNull(pkColumnIndex)")
                            .nextControlFlow("else")
                                .emitStatement("rowIndex = table.findFirstLong(pkColumnIndex, value.longValue())")
                            .endControlFlow();
                    }
                } else {
                    String pkType = Utils.isString(metadata.getPrimaryKey()) ? "String" : "Long";
                    writer.emitStatement("long rowIndex = table.findFirst%s(pkColumnIndex, ((%s) object).%s())",
                            pkType, interfaceName, primaryKeyGetter);
                }

                writer
                    .beginControlFlow("if (rowIndex != Table.NO_MATCH)")
                        .beginControlFlow("try")
                            .emitStatement("objectContext.set(realm, table.getUncheckedRow(rowIndex)," +
                                    " realm.schema.getColumnInfo(%s.class)," +
                                    " false, Collections.<String> emptyList())", qualifiedClassName)
                            .emitStatement("realmObject = new %s()", qualifiedGeneratedClassName)
                            .emitStatement("cache.put(object, (RealmObjectProxy) realmObject)")
                        .nextControlFlow("finally")
                            .emitStatement("objectContext.clear()")
                        .endControlFlow()

                    .nextControlFlow("else")
                        .emitStatement("canUpdate = false")
                    .endControlFlow();

                writer.endControlFlow();

                writer
                    .emitEmptyLine()
                    .beginControlFlow("if (canUpdate)")
                        .emitStatement("return update(realm, realmObject, object, cache)")
                    .nextControlFlow("else")
                        .emitStatement("return copy(realm, object, update, cache)")
                    .endControlFlow();
            }

        writer.endControlFlow();
        writer.endMethod();
        writer.emitEmptyLine();
    }

    private void setTableValues(JavaWriter writer, String fieldType, String fieldName, String interfaceName, String getter, boolean isUpdate) throws IOException {
        if ("long".equals(fieldType)
                || "int".equals(fieldType)
                || "short".equals(fieldType)
                || "byte".equals(fieldType)) {
            writer.emitStatement("Table.nativeSetLong(tableNativePtr, columnInfo.%sIndex, rowIndex, ((%s)object).%s(), false)", fieldName, interfaceName, getter);

        } else if ("java.lang.Long".equals(fieldType)
                || "java.lang.Integer".equals(fieldType)
                || "java.lang.Short".equals(fieldType)
                || "java.lang.Byte".equals(fieldType)) {
            writer
                    .emitStatement("Number %s = ((%s)object).%s()", getter, interfaceName, getter)
                    .beginControlFlow("if (%s != null)", getter)
                        .emitStatement("Table.nativeSetLong(tableNativePtr, columnInfo.%sIndex, rowIndex, %s.longValue(), false)", fieldName, getter);
                    if (isUpdate) {
                        writer.nextControlFlow("else")
                                .emitStatement("Table.nativeSetNull(tableNativePtr, columnInfo.%sIndex, rowIndex, false)", fieldName);
                    }
                    writer.endControlFlow();

        } else if ("double".equals(fieldType)) {
            writer.emitStatement("Table.nativeSetDouble(tableNativePtr, columnInfo.%sIndex, rowIndex, ((%s)object).%s(), false)", fieldName, interfaceName, getter);

        } else if("java.lang.Double".equals(fieldType)) {
            writer
                    .emitStatement("Double %s = ((%s)object).%s()", getter, interfaceName, getter)
                    .beginControlFlow("if (%s != null)", getter)
                        .emitStatement("Table.nativeSetDouble(tableNativePtr, columnInfo.%sIndex, rowIndex, %s, false)", fieldName, getter);
                    if (isUpdate) {
                        writer.nextControlFlow("else")
                                .emitStatement("Table.nativeSetNull(tableNativePtr, columnInfo.%sIndex, rowIndex, false)", fieldName);
                    }
                    writer.endControlFlow();

        } else if ("float".equals(fieldType)) {
            writer.emitStatement("Table.nativeSetFloat(tableNativePtr, columnInfo.%sIndex, rowIndex, ((%s)object).%s(), false)", fieldName, interfaceName, getter);

        } else if ("java.lang.Float".equals(fieldType)) {
            writer
                    .emitStatement("Float %s = ((%s)object).%s()", getter, interfaceName, getter)
                    .beginControlFlow("if (%s != null)", getter)
                        .emitStatement("Table.nativeSetFloat(tableNativePtr, columnInfo.%sIndex, rowIndex, %s, false)", fieldName, getter);
                    if (isUpdate) {
                        writer.nextControlFlow("else")
                                .emitStatement("Table.nativeSetNull(tableNativePtr, columnInfo.%sIndex, rowIndex, false)", fieldName);
                    }
                    writer.endControlFlow();

        } else if ("boolean".equals(fieldType)) {
            writer.emitStatement("Table.nativeSetBoolean(tableNativePtr, columnInfo.%sIndex, rowIndex, ((%s)object).%s(), false)", fieldName, interfaceName, getter);

        } else if ("java.lang.Boolean".equals(fieldType)) {
            writer
                    .emitStatement("Boolean %s = ((%s)object).%s()", getter, interfaceName, getter)
                    .beginControlFlow("if (%s != null)", getter)
                        .emitStatement("Table.nativeSetBoolean(tableNativePtr, columnInfo.%sIndex, rowIndex, %s, false)", fieldName, getter);
                    if (isUpdate) {
                        writer.nextControlFlow("else")
                                .emitStatement("Table.nativeSetNull(tableNativePtr, columnInfo.%sIndex, rowIndex, false)", fieldName);
                    }
                    writer.endControlFlow();

        } else if ("byte[]".equals(fieldType)) {
            writer
                    .emitStatement("byte[] %s = ((%s)object).%s()", getter, interfaceName, getter)
                    .beginControlFlow("if (%s != null)", getter)
                        .emitStatement("Table.nativeSetByteArray(tableNativePtr, columnInfo.%sIndex, rowIndex, %s, false)", fieldName, getter);
                    if (isUpdate) {
                        writer.nextControlFlow("else")
                                .emitStatement("Table.nativeSetNull(tableNativePtr, columnInfo.%sIndex, rowIndex, false)", fieldName);
                    }
                    writer.endControlFlow();


        } else if ("java.util.Date".equals(fieldType)) {
            writer
                    .emitStatement("java.util.Date %s = ((%s)object).%s()", getter, interfaceName, getter)
                    .beginControlFlow("if (%s != null)", getter)
                        .emitStatement("Table.nativeSetTimestamp(tableNativePtr, columnInfo.%sIndex, rowIndex, %s.getTime(), false)", fieldName, getter);
                    if (isUpdate) {
                        writer.nextControlFlow("else")
                                .emitStatement("Table.nativeSetNull(tableNativePtr, columnInfo.%sIndex, rowIndex, false)", fieldName);
                    }
                    writer.endControlFlow();

        } else if ("java.lang.String".equals(fieldType)) {
            writer
                    .emitStatement("String %s = ((%s)object).%s()", getter, interfaceName, getter)
                    .beginControlFlow("if (%s != null)", getter)
                        .emitStatement("Table.nativeSetString(tableNativePtr, columnInfo.%sIndex, rowIndex, %s, false)", fieldName, getter);
                    if (isUpdate) {
                        writer.nextControlFlow("else")
                                .emitStatement("Table.nativeSetNull(tableNativePtr, columnInfo.%sIndex, rowIndex, false)", fieldName);
                    }
                    writer.endControlFlow();
        } else {
            throw new IllegalStateException("Unsupported type " + fieldType);
        }
    }

    private void emitInsertMethod(JavaWriter writer) throws IOException {
        writer.beginMethod(
                "long", // Return type
                "insert", // Method name
                EnumSet.of(Modifier.PUBLIC, Modifier.STATIC), // Modifiers
                "Realm", "realm", qualifiedClassName, "object", "Map<RealmModel,Long>", "cache" // Argument type & argument name
        );

        // If object is already in the Realm there is nothing to update
        writer
                .beginControlFlow("if (object instanceof RealmObjectProxy && ((RealmObjectProxy)object).realmGet$proxyState().getRealm$realm() != null && ((RealmObjectProxy)object).realmGet$proxyState().getRealm$realm().getPath().equals(realm.getPath()))")
                .emitStatement("return ((RealmObjectProxy)object).realmGet$proxyState().getRow$realm().getIndex()")
                .endControlFlow();

        writer.emitStatement("Table table = realm.getTable(%s.class)", qualifiedClassName);
        writer.emitStatement("long tableNativePtr = table.getNativeTablePointer()");
        writer.emitStatement("%s columnInfo = (%s) realm.schema.getColumnInfo(%s.class)",
                columnInfoClassName(), columnInfoClassName(), qualifiedClassName);

        if (metadata.hasPrimaryKey()) {
            writer.emitStatement("long pkColumnIndex = table.getPrimaryKey()");
        }
        addPrimaryKeyCheckIfNeeded(metadata, true, writer);

        for (VariableElement field : metadata.getFields()) {
            String fieldName = field.getSimpleName().toString();
            String fieldType = field.asType().toString();
            String getter = metadata.getGetter(fieldName);

            if (Utils.isRealmModel(field)) {
                writer
                        .emitEmptyLine()
                        .emitStatement("%s %sObj = ((%s) object).%s()", fieldType, fieldName, interfaceName, getter)
                        .beginControlFlow("if (%sObj != null)", fieldName)
                            .emitStatement("Long cache%1$s = cache.get(%1$sObj)", fieldName)
                            .beginControlFlow("if (cache%s == null)", fieldName)
                                .emitStatement("cache%s = %s.insert(realm, %sObj, cache)",
                                        fieldName,
                                        Utils.getProxyClassSimpleName(field),
                                        fieldName)
                            .endControlFlow()
                           .emitStatement("Table.nativeSetLink(tableNativePtr, columnInfo.%1$sIndex, rowIndex, cache%1$s, false)", fieldName)
                        .endControlFlow();
            } else if (Utils.isRealmList(field)) {
                final String genericType = Utils.getGenericTypeQualifiedName(field);
                writer
                        .emitEmptyLine()
                        .emitStatement("RealmList<%s> %sList = ((%s) object).%s()",
                                genericType, fieldName, interfaceName, getter)
                        .beginControlFlow("if (%sList != null)", fieldName)
                            .emitStatement("long %1$sNativeLinkViewPtr = Table.nativeGetLinkView(tableNativePtr, columnInfo.%1$sIndex, rowIndex)", fieldName)
                            .beginControlFlow("for (%1$s %2$sItem : %2$sList)", genericType, fieldName)
                                .emitStatement("Long cacheItemIndex%1$s = cache.get(%1$sItem)", fieldName)
                             .beginControlFlow("if (cacheItemIndex%s == null)", fieldName)
                                .emitStatement("cacheItemIndex%1$s = %2$s.insert(realm, %1$sItem, cache)", fieldName, Utils.getProxyClassSimpleName(field))
                             .endControlFlow()
                             .emitStatement("LinkView.nativeAdd(%1$sNativeLinkViewPtr, cacheItemIndex%1$s)", fieldName)
                            .endControlFlow()
                        .endControlFlow()
                        .emitEmptyLine();

            } else {
                if (metadata.getPrimaryKey() != field) {
                    setTableValues(writer, fieldType, fieldName, interfaceName, getter, false);
                }
            }
        }

        writer.emitStatement("return rowIndex");
        writer.endMethod();
        writer.emitEmptyLine();
    }

    private void emitInsertListMethod(JavaWriter writer) throws IOException {
        writer.beginMethod(
                "void", // Return type
                "insert", // Method name
                EnumSet.of(Modifier.PUBLIC, Modifier.STATIC), // Modifiers
                "Realm", "realm", "Iterator<? extends RealmModel>", "objects", "Map<RealmModel,Long>", "cache" // Argument type & argument name
        );

        writer.emitStatement("Table table = realm.getTable(%s.class)", qualifiedClassName);
        writer.emitStatement("long tableNativePtr = table.getNativeTablePointer()");
        writer.emitStatement("%s columnInfo = (%s) realm.schema.getColumnInfo(%s.class)",
                columnInfoClassName(), columnInfoClassName(), qualifiedClassName);
        if (metadata.hasPrimaryKey()) {
            writer.emitStatement("long pkColumnIndex = table.getPrimaryKey()");
        }
        writer.emitStatement("%s object = null", qualifiedClassName);

        writer.beginControlFlow("while (objects.hasNext())");
        writer.emitStatement("object = (%s) objects.next()", qualifiedClassName);
        writer.beginControlFlow("if(!cache.containsKey(object))");

        writer.beginControlFlow("if (object instanceof RealmObjectProxy && ((RealmObjectProxy)object).realmGet$proxyState().getRealm$realm() != null && ((RealmObjectProxy)object).realmGet$proxyState().getRealm$realm().getPath().equals(realm.getPath()))");
                writer.emitStatement("cache.put(object, ((RealmObjectProxy)object).realmGet$proxyState().getRow$realm().getIndex())")
                .emitStatement("continue");
        writer.endControlFlow();

        addPrimaryKeyCheckIfNeeded(metadata, true, writer);

        for (VariableElement field : metadata.getFields()) {
            String fieldName = field.getSimpleName().toString();
            String fieldType = field.asType().toString();
            String getter = metadata.getGetter(fieldName);

            if (Utils.isRealmModel(field)) {
                writer
                        .emitEmptyLine()
                        .emitStatement("%s %sObj = ((%s) object).%s()", fieldType, fieldName, interfaceName, getter)
                        .beginControlFlow("if (%sObj != null)", fieldName)
                            .emitStatement("Long cache%1$s = cache.get(%1$sObj)", fieldName)
                         .beginControlFlow("if (cache%s == null)", fieldName)
                                .emitStatement("cache%s = %s.insert(realm, %sObj, cache)",
                                        fieldName,
                                        Utils.getProxyClassSimpleName(field),
                                        fieldName)
                                .endControlFlow()
                        .emitStatement("table.setLink(columnInfo.%1$sIndex, rowIndex, cache%1$s, false)", fieldName)
                        .endControlFlow();
            } else if (Utils.isRealmList(field)) {
                final String genericType = Utils.getGenericTypeQualifiedName(field);
                writer
                        .emitEmptyLine()
                        .emitStatement("RealmList<%s> %sList = ((%s) object).%s()",
                                genericType, fieldName, interfaceName, getter)
                        .beginControlFlow("if (%sList != null)", fieldName)
                            .emitStatement("long %1$sNativeLinkViewPtr = Table.nativeGetLinkView(tableNativePtr, columnInfo.%1$sIndex, rowIndex)", fieldName)
                          .beginControlFlow("for (%1$s %2$sItem : %2$sList)", genericType, fieldName)
                                .emitStatement("Long cacheItemIndex%1$s = cache.get(%1$sItem)", fieldName)
                             .beginControlFlow("if (cacheItemIndex%s == null)", fieldName)
                                    .emitStatement("cacheItemIndex%1$s = %2$s.insert(realm, %1$sItem, cache)", fieldName, Utils.getProxyClassSimpleName(field))
                             .endControlFlow()
                        .emitStatement("LinkView.nativeAdd(%1$sNativeLinkViewPtr, cacheItemIndex%1$s)", fieldName)
                        .endControlFlow()
                        .endControlFlow()
                        .emitEmptyLine();

            } else {
                if (metadata.getPrimaryKey() != field) {
                    setTableValues(writer, fieldType, fieldName, interfaceName, getter, false);
                }
            }
        }

        writer.endControlFlow();
        writer.endControlFlow();
        writer.endMethod();
        writer.emitEmptyLine();
    }

    private void emitInsertOrUpdateMethod(JavaWriter writer) throws IOException {
        writer.beginMethod(
                "long", // Return type
                "insertOrUpdate", // Method name
                EnumSet.of(Modifier.PUBLIC, Modifier.STATIC), // Modifiers
                "Realm", "realm", qualifiedClassName, "object", "Map<RealmModel,Long>", "cache" // Argument type & argument name
        );

        // If object is already in the Realm there is nothing to update
        writer
                .beginControlFlow("if (object instanceof RealmObjectProxy && ((RealmObjectProxy)object).realmGet$proxyState().getRealm$realm() != null && ((RealmObjectProxy)object).realmGet$proxyState().getRealm$realm().getPath().equals(realm.getPath()))")
                .emitStatement("return ((RealmObjectProxy)object).realmGet$proxyState().getRow$realm().getIndex()")
                .endControlFlow();

        writer.emitStatement("Table table = realm.getTable(%s.class)", qualifiedClassName);
        writer.emitStatement("long tableNativePtr = table.getNativeTablePointer()");
        writer.emitStatement("%s columnInfo = (%s) realm.schema.getColumnInfo(%s.class)",
                columnInfoClassName(), columnInfoClassName(), qualifiedClassName);

        if (metadata.hasPrimaryKey()) {
            writer.emitStatement("long pkColumnIndex = table.getPrimaryKey()");
        }
        addPrimaryKeyCheckIfNeeded(metadata, false, writer);

        for (VariableElement field : metadata.getFields()) {
            String fieldName = field.getSimpleName().toString();
            String fieldType = field.asType().toString();
            String getter = metadata.getGetter(fieldName);

            if (Utils.isRealmModel(field)) {
                writer
                        .emitEmptyLine()
                        .emitStatement("%s %sObj = ((%s) object).%s()", fieldType, fieldName, interfaceName, getter)
                        .beginControlFlow("if (%sObj != null)", fieldName)
                            .emitStatement("Long cache%1$s = cache.get(%1$sObj)", fieldName)
                            .beginControlFlow("if (cache%s == null)", fieldName)
                                .emitStatement("cache%1$s = %2$s.insertOrUpdate(realm, %1$sObj, cache)",
                                        fieldName,
                                        Utils.getProxyClassSimpleName(field))
                            .endControlFlow()
                            .emitStatement("Table.nativeSetLink(tableNativePtr, columnInfo.%1$sIndex, rowIndex, cache%1$s, false)", fieldName)
                        .nextControlFlow("else")
                                // No need to throw exception here if the field is not nullable. A exception will be thrown in setter.
                            .emitStatement("Table.nativeNullifyLink(tableNativePtr, columnInfo.%sIndex, rowIndex)", fieldName)
                        .endControlFlow();
            } else if (Utils.isRealmList(field)) {
                final String genericType = Utils.getGenericTypeQualifiedName(field);
                writer
                        .emitEmptyLine()
                        .emitStatement("long %1$sNativeLinkViewPtr = Table.nativeGetLinkView(tableNativePtr, columnInfo.%1$sIndex, rowIndex)", fieldName)
                        .emitStatement("LinkView.nativeClear(%sNativeLinkViewPtr)", fieldName)
                        .emitStatement("RealmList<%s> %sList = ((%s) object).%s()",
                                genericType, fieldName, interfaceName, getter)
                        .beginControlFlow("if (%sList != null)", fieldName)
                            .beginControlFlow("for (%1$s %2$sItem : %2$sList)", genericType, fieldName)
                                .emitStatement("Long cacheItemIndex%1$s = cache.get(%1$sItem)", fieldName)
                                .beginControlFlow("if (cacheItemIndex%s == null)", fieldName)
                                    .emitStatement("cacheItemIndex%1$s = %2$s.insertOrUpdate(realm, %1$sItem, cache)", fieldName, Utils.getProxyClassSimpleName(field))
                                .endControlFlow()
                                .emitStatement("LinkView.nativeAdd(%1$sNativeLinkViewPtr, cacheItemIndex%1$s)", fieldName)
                            .endControlFlow()
                        .endControlFlow()
                        .emitEmptyLine();

            } else {
                if (metadata.getPrimaryKey() != field) {
                    setTableValues(writer, fieldType, fieldName, interfaceName, getter, true);
                }
            }
        }

        writer.emitStatement("return rowIndex");

        writer.endMethod();
        writer.emitEmptyLine();
    }

    private void emitInsertOrUpdateListMethod(JavaWriter writer) throws IOException {
        writer.beginMethod(
                "void", // Return type
                "insertOrUpdate", // Method name
                EnumSet.of(Modifier.PUBLIC, Modifier.STATIC), // Modifiers
                "Realm", "realm", "Iterator<? extends RealmModel>", "objects", "Map<RealmModel,Long>", "cache" // Argument type & argument name
        );

        writer.emitStatement("Table table = realm.getTable(%s.class)", qualifiedClassName);
        writer.emitStatement("long tableNativePtr = table.getNativeTablePointer()");
        writer.emitStatement("%s columnInfo = (%s) realm.schema.getColumnInfo(%s.class)",
                columnInfoClassName(), columnInfoClassName(), qualifiedClassName);
        if (metadata.hasPrimaryKey()) {
            writer.emitStatement("long pkColumnIndex = table.getPrimaryKey()");
        }
        writer.emitStatement("%s object = null", qualifiedClassName);

        writer.beginControlFlow("while (objects.hasNext())");
        writer.emitStatement("object = (%s) objects.next()", qualifiedClassName);
        writer.beginControlFlow("if(!cache.containsKey(object))");

        writer.beginControlFlow("if (object instanceof RealmObjectProxy && ((RealmObjectProxy)object).realmGet$proxyState().getRealm$realm() != null && ((RealmObjectProxy)object).realmGet$proxyState().getRealm$realm().getPath().equals(realm.getPath()))");
            writer.emitStatement("cache.put(object, ((RealmObjectProxy)object).realmGet$proxyState().getRow$realm().getIndex())")
                  .emitStatement("continue");
        writer.endControlFlow();
        addPrimaryKeyCheckIfNeeded(metadata, false, writer);

        for (VariableElement field : metadata.getFields()) {
            String fieldName = field.getSimpleName().toString();
            String fieldType = field.asType().toString();
            String getter = metadata.getGetter(fieldName);

            if (Utils.isRealmModel(field)) {
                writer
                        .emitEmptyLine()
                        .emitStatement("%s %sObj = ((%s) object).%s()", fieldType, fieldName, interfaceName, getter)
                        .beginControlFlow("if (%sObj != null)", fieldName)
                            .emitStatement("Long cache%1$s = cache.get(%1$sObj)", fieldName)
                            .beginControlFlow("if (cache%s == null)", fieldName)
                                .emitStatement("cache%1$s = %2$s.insertOrUpdate(realm, %1$sObj, cache)",
                                        fieldName,
                                        Utils.getProxyClassSimpleName(field))
                                    .endControlFlow()
                            .emitStatement("Table.nativeSetLink(tableNativePtr, columnInfo.%1$sIndex, rowIndex, cache%1$s, false)", fieldName)
                        .nextControlFlow("else")
                                // No need to throw exception here if the field is not nullable. A exception will be thrown in setter.
                            .emitStatement("Table.nativeNullifyLink(tableNativePtr, columnInfo.%sIndex, rowIndex)", fieldName)
                        .endControlFlow();
            } else if (Utils.isRealmList(field)) {
                final String genericType = Utils.getGenericTypeQualifiedName(field);
                writer
                        .emitEmptyLine()
                        .emitStatement("long %1$sNativeLinkViewPtr = Table.nativeGetLinkView(tableNativePtr, columnInfo.%1$sIndex, rowIndex)", fieldName)
                        .emitStatement("LinkView.nativeClear(%sNativeLinkViewPtr)", fieldName)
                        .emitStatement("RealmList<%s> %sList = ((%s) object).%s()",
                                genericType, fieldName, interfaceName, getter)
                        .beginControlFlow("if (%sList != null)", fieldName)
                            .beginControlFlow("for (%1$s %2$sItem : %2$sList)", genericType, fieldName)
                                .emitStatement("Long cacheItemIndex%1$s = cache.get(%1$sItem)", fieldName)
                            .beginControlFlow("if (cacheItemIndex%s == null)", fieldName)
                                    .emitStatement("cacheItemIndex%1$s = %2$s.insertOrUpdate(realm, %1$sItem, cache)", fieldName, Utils.getProxyClassSimpleName(field))
                                .endControlFlow()
                            .emitStatement("LinkView.nativeAdd(%1$sNativeLinkViewPtr, cacheItemIndex%1$s)", fieldName)
                            .endControlFlow()
                        .endControlFlow()
                        .emitEmptyLine();

            } else {
                if (metadata.getPrimaryKey() != field) {
                    setTableValues(writer, fieldType, fieldName, interfaceName, getter, true);
                }
            }
        }
            writer.endControlFlow();
        writer.endControlFlow();

        writer.endMethod();
        writer.emitEmptyLine();
    }

    private void addPrimaryKeyCheckIfNeeded(ClassMetaData metadata, boolean throwIfPrimaryKeyDuplicate, JavaWriter writer) throws IOException {
        if (metadata.hasPrimaryKey()) {
            String primaryKeyGetter = metadata.getPrimaryKeyGetter();
            VariableElement primaryKeyElement = metadata.getPrimaryKey();
            if (metadata.isNullable(primaryKeyElement)) {
                if (Utils.isString(primaryKeyElement)) {
                    writer
                        .emitStatement("String primaryKeyValue = ((%s) object).%s()", interfaceName, primaryKeyGetter)
                        .emitStatement("long rowIndex = Table.NO_MATCH")
                        .beginControlFlow("if (primaryKeyValue == null)")
                        .emitStatement("rowIndex = Table.nativeFindFirstNull(tableNativePtr, pkColumnIndex)")
                        .nextControlFlow("else")
                        .emitStatement("rowIndex = Table.nativeFindFirstString(tableNativePtr, pkColumnIndex, primaryKeyValue)")
                        .endControlFlow();
                } else {
                    writer
                        .emitStatement("Object primaryKeyValue = ((%s) object).%s()", interfaceName, primaryKeyGetter)
                        .emitStatement("long rowIndex = Table.NO_MATCH")
                        .beginControlFlow("if (primaryKeyValue == null)")
                        .emitStatement("rowIndex = Table.nativeFindFirstNull(tableNativePtr, pkColumnIndex)")
                        .nextControlFlow("else")
                        .emitStatement("rowIndex = Table.nativeFindFirstInt(tableNativePtr, pkColumnIndex, ((%s) object).%s())", interfaceName, primaryKeyGetter)
                        .endControlFlow();
                }
            } else {
                writer.emitStatement("long rowIndex = Table.NO_MATCH");
                writer.emitStatement("Object primaryKeyValue = ((%s) object).%s()", interfaceName, primaryKeyGetter);
                writer.beginControlFlow("if (primaryKeyValue != null)");

                if (Utils.isString(metadata.getPrimaryKey())) {
                    writer.emitStatement("rowIndex = Table.nativeFindFirstString(tableNativePtr, pkColumnIndex, (String)primaryKeyValue)");
                } else {
                    writer.emitStatement("rowIndex = Table.nativeFindFirstInt(tableNativePtr, pkColumnIndex, ((%s) object).%s())", interfaceName, primaryKeyGetter);
                }
                writer.endControlFlow();
            }

            writer.beginControlFlow("if (rowIndex == Table.NO_MATCH)");
            if (Utils.isString(metadata.getPrimaryKey())) {
                writer.emitStatement("rowIndex = table.addEmptyRowWithPrimaryKey(primaryKeyValue, false)");
            } else {
                writer.emitStatement("rowIndex = table.addEmptyRowWithPrimaryKey(((%s) object).%s(), false)",
                        interfaceName, primaryKeyGetter);
            }

            if (throwIfPrimaryKeyDuplicate) {
                writer.nextControlFlow("else");
                writer.emitStatement("Table.throwDuplicatePrimaryKeyException(primaryKeyValue)");
            }

            writer.endControlFlow();
            writer.emitStatement("cache.put(object, rowIndex)");
        } else {
            writer.emitStatement("long rowIndex = Table.nativeAddEmptyRow(tableNativePtr, 1)");
            writer.emitStatement("cache.put(object, rowIndex)");
        }
    }

    private void emitCopyMethod(JavaWriter writer) throws IOException {
        writer.beginMethod(
                qualifiedClassName, // Return type
                "copy", // Method name
                EnumSet.of(Modifier.PUBLIC, Modifier.STATIC), // Modifiers
                "Realm", "realm", qualifiedClassName, "newObject", "boolean", "update", "Map<RealmModel,RealmObjectProxy>", "cache"); // Argument type & argument name

        writer.emitStatement("RealmObjectProxy cachedRealmObject = cache.get(newObject)");
        writer.beginControlFlow("if (cachedRealmObject != null)")
              .emitStatement("return (%s) cachedRealmObject", qualifiedClassName)
              .nextControlFlow("else");

            writer.emitSingleLineComment("rejecting default values to avoid creating unexpected objects from RealmModel/RealmList fields.");
            if (metadata.hasPrimaryKey()) {
                writer.emitStatement("%s realmObject = realm.createObjectInternal(%s.class, ((%s) newObject).%s(), false, Collections.<String>emptyList())",
                        qualifiedClassName, qualifiedClassName, interfaceName, metadata.getPrimaryKeyGetter());
            } else {
                writer.emitStatement("%s realmObject = realm.createObjectInternal(%s.class, false, Collections.<String>emptyList())",
                        qualifiedClassName, qualifiedClassName);
            }
            writer.emitStatement("cache.put(newObject, (RealmObjectProxy) realmObject)");
            for (VariableElement field : metadata.getFields()) {
                String fieldName = field.getSimpleName().toString();
                String fieldType = field.asType().toString();
                String setter = metadata.getSetter(fieldName);
                String getter = metadata.getGetter(fieldName);

                if (metadata.isPrimaryKey(field)) {
                    // PK has been set when creating object.
                    continue;
                }

                if (Utils.isRealmModel(field)) {
                    writer
                        .emitEmptyLine()
                        .emitStatement("%s %sObj = ((%s) newObject).%s()", fieldType, fieldName, interfaceName, getter)
                        .beginControlFlow("if (%sObj != null)", fieldName)
                            .emitStatement("%s cache%s = (%s) cache.get(%sObj)", fieldType, fieldName, fieldType, fieldName)
                            .beginControlFlow("if (cache%s != null)", fieldName)
                                .emitStatement("((%s) realmObject).%s(cache%s)", interfaceName, setter, fieldName)
                            .nextControlFlow("else")
                                .emitStatement("((%s) realmObject).%s(%s.copyOrUpdate(realm, %sObj, update, cache))",
                                        interfaceName,
                                        setter,
                                        Utils.getProxyClassSimpleName(field),
                                        fieldName)
                            .endControlFlow()
                        .nextControlFlow("else")
                            // No need to throw exception here if the field is not nullable. A exception will be thrown in setter.
                            .emitStatement("((%s) realmObject).%s(null)", interfaceName, setter)
                        .endControlFlow();
                } else if (Utils.isRealmList(field)) {
                    final String genericType = Utils.getGenericTypeQualifiedName(field);
                    writer
                        .emitEmptyLine()
                        .emitStatement("RealmList<%s> %sList = ((%s) newObject).%s()",
                                genericType, fieldName, interfaceName, getter)
                        .beginControlFlow("if (%sList != null)", fieldName)
                            .emitStatement("RealmList<%s> %sRealmList = ((%s) realmObject).%s()",
                                    genericType, fieldName, interfaceName, getter)
                            .beginControlFlow("for (int i = 0; i < %sList.size(); i++)", fieldName)
                                    .emitStatement("%s %sItem = %sList.get(i)", genericType, fieldName, fieldName)
                                    .emitStatement("%s cache%s = (%s) cache.get(%sItem)", genericType, fieldName, genericType, fieldName)
                                    .beginControlFlow("if (cache%s != null)", fieldName)
                                            .emitStatement("%sRealmList.add(cache%s)", fieldName, fieldName)
                                    .nextControlFlow("else")
                                            .emitStatement("%sRealmList.add(%s.copyOrUpdate(realm, %sList.get(i), update, cache))", fieldName, Utils.getProxyClassSimpleName(field), fieldName)
                                    .endControlFlow()
                            .endControlFlow()
                        .endControlFlow()
                        .emitEmptyLine();

                } else {
                    writer.emitStatement("((%s) realmObject).%s(((%s) newObject).%s())",
                            interfaceName, setter, interfaceName, getter);
                }
            }

            writer.emitStatement("return realmObject");
          writer.endControlFlow();
        writer.endMethod();
        writer.emitEmptyLine();
    }

    private void emitCreateDetachedCopyMethod(JavaWriter writer) throws IOException {
        writer.beginMethod(
                qualifiedClassName, // Return type
                "createDetachedCopy", // Method name
                EnumSet.of(Modifier.PUBLIC, Modifier.STATIC), // Modifiers
                qualifiedClassName, "realmObject", "int", "currentDepth", "int", "maxDepth", "Map<RealmModel, CacheData<RealmModel>>", "cache");
        writer
            .beginControlFlow("if (currentDepth > maxDepth || realmObject == null)")
                .emitStatement("return null")
            .endControlFlow()
            .emitStatement("CacheData<RealmModel> cachedObject = cache.get(realmObject)")
            .emitStatement("%s unmanagedObject", qualifiedClassName)
            .beginControlFlow("if (cachedObject != null)")
                .emitSingleLineComment("Reuse cached object or recreate it because it was encountered at a lower depth.")
                .beginControlFlow("if (currentDepth >= cachedObject.minDepth)")
                    .emitStatement("return (%s)cachedObject.object", qualifiedClassName)
                .nextControlFlow("else")
                    .emitStatement("unmanagedObject = (%s)cachedObject.object", qualifiedClassName)
                    .emitStatement("cachedObject.minDepth = currentDepth")
                .endControlFlow()
            .nextControlFlow("else")
                .emitStatement("unmanagedObject = new %s()", qualifiedClassName)
                .emitStatement("cache.put(realmObject, new RealmObjectProxy.CacheData<RealmModel>(currentDepth, unmanagedObject))")
            .endControlFlow();

        for (VariableElement field : metadata.getFields()) {
            String fieldName = field.getSimpleName().toString();
            String setter = metadata.getSetter(fieldName);
            String getter = metadata.getGetter(fieldName);

            if (Utils.isRealmModel(field)) {
                writer
                    .emitEmptyLine()
                    .emitSingleLineComment("Deep copy of %s", fieldName)
                    .emitStatement("((%s) unmanagedObject).%s(%s.createDetachedCopy(((%s) realmObject).%s(), currentDepth + 1, maxDepth, cache))",
                                interfaceName, setter, Utils.getProxyClassSimpleName(field), interfaceName, getter);
            } else if (Utils.isRealmList(field)) {
                writer
                    .emitEmptyLine()
                    .emitSingleLineComment("Deep copy of %s", fieldName)
                    .beginControlFlow("if (currentDepth == maxDepth)")
                        .emitStatement("((%s) unmanagedObject).%s(null)", interfaceName, setter)
                    .nextControlFlow("else")
                        .emitStatement("RealmList<%s> managed%sList = ((%s) realmObject).%s()",
                                 Utils.getGenericTypeQualifiedName(field), fieldName, interfaceName, getter)
                        .emitStatement("RealmList<%1$s> unmanaged%2$sList = new RealmList<%1$s>()", Utils.getGenericTypeQualifiedName(field), fieldName)
                        .emitStatement("((%s) unmanagedObject).%s(unmanaged%sList)", interfaceName, setter, fieldName)
                        .emitStatement("int nextDepth = currentDepth + 1")
                        .emitStatement("int size = managed%sList.size()", fieldName)
                        .beginControlFlow("for (int i = 0; i < size; i++)")
                            .emitStatement("%s item = %s.createDetachedCopy(managed%sList.get(i), nextDepth, maxDepth, cache)",
                                    Utils.getGenericTypeQualifiedName(field), Utils.getProxyClassSimpleName(field), fieldName)
                            .emitStatement("unmanaged%sList.add(item)", fieldName)
                        .endControlFlow()
                    .endControlFlow();
            } else {
                writer.emitStatement("((%s) unmanagedObject).%s(((%s) realmObject).%s())",
                        interfaceName, setter, interfaceName, getter);
            }
        }

        writer.emitStatement("return unmanagedObject");
        writer.endMethod();
        writer.emitEmptyLine();
    }

    private void emitUpdateMethod(JavaWriter writer) throws IOException {
        if (!metadata.hasPrimaryKey()) {
            return;
        }

        writer.beginMethod(
                qualifiedClassName, // Return type
                "update", // Method name
                EnumSet.of(Modifier.STATIC), // Modifiers
                "Realm", "realm", qualifiedClassName, "realmObject", qualifiedClassName, "newObject", "Map<RealmModel, RealmObjectProxy>", "cache"); // Argument type & argument name

        for (VariableElement field : metadata.getFields()) {
            String fieldName = field.getSimpleName().toString();
            String setter = metadata.getSetter(fieldName);
            String getter = metadata.getGetter(fieldName);
            if (Utils.isRealmModel(field)) {
                writer
                    .emitStatement("%s %sObj = ((%s) newObject).%s()",
                            Utils.getFieldTypeQualifiedName(field), fieldName, interfaceName, getter)
                    .beginControlFlow("if (%sObj != null)", fieldName)
                        .emitStatement("%s cache%s = (%s) cache.get(%sObj)", Utils.getFieldTypeQualifiedName(field), fieldName, Utils.getFieldTypeQualifiedName(field), fieldName)
                        .beginControlFlow("if (cache%s != null)", fieldName)
                            .emitStatement("((%s) realmObject).%s(cache%s)", interfaceName, setter, fieldName)
                        .nextControlFlow("else")
                            .emitStatement("((%s) realmObject).%s(%s.copyOrUpdate(realm, %sObj, true, cache))",
                                    interfaceName,
                                    setter,
                                    Utils.getProxyClassSimpleName(field),
                                    fieldName
                            )
                        .endControlFlow()
                    .nextControlFlow("else")
                        // No need to throw exception here if the field is not nullable. A exception will be thrown in setter.
                        .emitStatement("((%s) realmObject).%s(null)", interfaceName, setter)
                    .endControlFlow();
            } else if (Utils.isRealmList(field)) {
                final String genericType = Utils.getGenericTypeQualifiedName(field);
                writer
                    .emitStatement("RealmList<%s> %sList = ((%s) newObject).%s()",
                            genericType, fieldName, interfaceName, getter)
                    .emitStatement("RealmList<%s> %sRealmList = ((%s) realmObject).%s()",
                            genericType, fieldName, interfaceName, getter)
                    .emitStatement("%sRealmList.clear()", fieldName)
                    .beginControlFlow("if (%sList != null)", fieldName)
                        .beginControlFlow("for (int i = 0; i < %sList.size(); i++)", fieldName)
                            .emitStatement("%s %sItem = %sList.get(i)", genericType, fieldName, fieldName)
                            .emitStatement("%s cache%s = (%s) cache.get(%sItem)", genericType, fieldName, genericType, fieldName)
                            .beginControlFlow("if (cache%s != null)", fieldName)
                                .emitStatement("%sRealmList.add(cache%s)", fieldName, fieldName)
                            .nextControlFlow("else")
                                .emitStatement("%sRealmList.add(%s.copyOrUpdate(realm, %sList.get(i), true, cache))", fieldName, Utils.getProxyClassSimpleName(field), fieldName)
                            .endControlFlow()
                        .endControlFlow()
                    .endControlFlow();

            } else {
                if (field == metadata.getPrimaryKey()) {
                    continue;
                }
                writer.emitStatement("((%s) realmObject).%s(((%s) newObject).%s())",
                        interfaceName, setter, interfaceName, getter);
            }
        }

        writer.emitStatement("return realmObject");
        writer.endMethod();
        writer.emitEmptyLine();
    }

    private void emitToStringMethod(JavaWriter writer) throws IOException {
        if (metadata.containsToString()) {
            return;
        }
        writer.emitAnnotation("Override");
        writer.beginMethod("String", "toString", EnumSet.of(Modifier.PUBLIC));
        writer.beginControlFlow("if (!RealmObject.isValid(this))");
        writer.emitStatement("return \"Invalid object\"");
        writer.endControlFlow();
        writer.emitStatement("StringBuilder stringBuilder = new StringBuilder(\"%s = [\")", simpleClassName);
        List<VariableElement> fields = metadata.getFields();
        for (int i = 0; i < fields.size(); i++) {
            VariableElement field = fields.get(i);
            String fieldName = field.getSimpleName().toString();

            writer.emitStatement("stringBuilder.append(\"{%s:\")", fieldName);
            if (Utils.isRealmModel(field)) {
                String fieldTypeSimpleName = Utils.getFieldTypeSimpleName(field);
                writer.emitStatement(
                        "stringBuilder.append(%s() != null ? \"%s\" : \"null\")",
                        metadata.getGetter(fieldName),
                        fieldTypeSimpleName
                );
            } else if (Utils.isRealmList(field)) {
                String genericTypeSimpleName = Utils.getGenericTypeSimpleName(field);
                writer.emitStatement("stringBuilder.append(\"RealmList<%s>[\").append(%s().size()).append(\"]\")",
                        genericTypeSimpleName,
                        metadata.getGetter(fieldName));
            } else {
                if (metadata.isNullable(field)) {
                    writer.emitStatement("stringBuilder.append(%s() != null ? %s() : \"null\")",
                            metadata.getGetter(fieldName),
                            metadata.getGetter(fieldName)
                    );
                } else {
                    writer.emitStatement("stringBuilder.append(%s())", metadata.getGetter(fieldName));
                }
            }
            writer.emitStatement("stringBuilder.append(\"}\")");

            if (i < fields.size() - 1) {
                writer.emitStatement("stringBuilder.append(\",\")");
            }
        }

        writer.emitStatement("stringBuilder.append(\"]\")");
        writer.emitStatement("return stringBuilder.toString()");
        writer.endMethod();
        writer.emitEmptyLine();
    }

    /**
     * Currently, the hash value emitted from this could suddenly change as an object's index might
     * alternate due to Realm Java using {@code Table#moveLastOver()}. Hash codes should therefore not
     * be considered stable, i.e. don't save them in a HashSet or use them as a key in a HashMap.
     */
    private void emitHashcodeMethod(JavaWriter writer) throws IOException {
        if (metadata.containsHashCode()) {
            return;
        }
        writer.emitAnnotation("Override");
        writer.beginMethod("int", "hashCode", EnumSet.of(Modifier.PUBLIC));
        writer.emitStatement("String realmName = proxyState.getRealm$realm().getPath()");
        writer.emitStatement("String tableName = proxyState.getRow$realm().getTable().getName()");
        writer.emitStatement("long rowIndex = proxyState.getRow$realm().getIndex()");
        writer.emitEmptyLine();
        writer.emitStatement("int result = 17");
        writer.emitStatement("result = 31 * result + ((realmName != null) ? realmName.hashCode() : 0)");
        writer.emitStatement("result = 31 * result + ((tableName != null) ? tableName.hashCode() : 0)");
        writer.emitStatement("result = 31 * result + (int) (rowIndex ^ (rowIndex >>> 32))");
        writer.emitStatement("return result");
        writer.endMethod();
        writer.emitEmptyLine();
    }

    private void emitEqualsMethod(JavaWriter writer) throws IOException {
        if (metadata.containsEquals()) {
            return;
        }
        String proxyClassName = Utils.getProxyClassName(simpleClassName);
        String otherObjectVarName = "a" + simpleClassName;
        writer.emitAnnotation("Override");
        writer.beginMethod("boolean", "equals", EnumSet.of(Modifier.PUBLIC), "Object", "o");
        writer.emitStatement("if (this == o) return true");
        writer.emitStatement("if (o == null || getClass() != o.getClass()) return false");
        writer.emitStatement("%s %s = (%s)o", proxyClassName, otherObjectVarName, proxyClassName);  // FooRealmProxy aFoo = (FooRealmProxy)o
        writer.emitEmptyLine();
        writer.emitStatement("String path = proxyState.getRealm$realm().getPath()");
        writer.emitStatement("String otherPath = %s.proxyState.getRealm$realm().getPath()", otherObjectVarName);
        writer.emitStatement("if (path != null ? !path.equals(otherPath) : otherPath != null) return false");
        writer.emitEmptyLine();
        writer.emitStatement("String tableName = proxyState.getRow$realm().getTable().getName()");
        writer.emitStatement("String otherTableName = %s.proxyState.getRow$realm().getTable().getName()", otherObjectVarName);
        writer.emitStatement("if (tableName != null ? !tableName.equals(otherTableName) : otherTableName != null) return false");
        writer.emitEmptyLine();
        writer.emitStatement("if (proxyState.getRow$realm().getIndex() != %s.proxyState.getRow$realm().getIndex()) return false", otherObjectVarName);
        writer.emitEmptyLine();
        writer.emitStatement("return true");
        writer.endMethod();
        writer.emitEmptyLine();
    }

    private void emitCreateOrUpdateUsingJsonObject(JavaWriter writer) throws IOException {
        writer.emitAnnotation("SuppressWarnings", "\"cast\"");
        writer.beginMethod(
                qualifiedClassName,
                "createOrUpdateUsingJsonObject",
                EnumSet.of(Modifier.PUBLIC, Modifier.STATIC),
                Arrays.asList("Realm", "realm", "JSONObject", "json", "boolean", "update"),
                Collections.singletonList("JSONException"));

        final int modelOrListCount = countModelOrListFields(metadata.getFields());
        if (modelOrListCount == 0) {
            writer.emitStatement("final List<String> excludeFields = Collections.<String> emptyList()");
        } else {
            writer.emitStatement("final List<String> excludeFields = new ArrayList<String>(%1$d)",
                    modelOrListCount);
        }
        if (!metadata.hasPrimaryKey()) {
            buildExcludeFieldsList(writer, metadata.getFields());
            writer.emitStatement("%s obj = realm.createObjectInternal(%s.class, true, excludeFields)",
                    qualifiedClassName, qualifiedClassName);
        } else {
            String pkType = Utils.isString(metadata.getPrimaryKey()) ? "String" : "Long";
            writer
                .emitStatement("%s obj = null", qualifiedClassName)
                .beginControlFlow("if (update)")
                    .emitStatement("Table table = realm.getTable(%s.class)", qualifiedClassName)
                    .emitStatement("long pkColumnIndex = table.getPrimaryKey()")
                    .emitStatement("long rowIndex = Table.NO_MATCH");
            if (metadata.isNullable(metadata.getPrimaryKey())) {
                writer
                    .beginControlFlow("if (json.isNull(\"%s\"))", metadata.getPrimaryKey().getSimpleName())
                        .emitStatement("rowIndex = table.findFirstNull(pkColumnIndex)")
                    .nextControlFlow("else")
                        .emitStatement("rowIndex = table.findFirst%s(pkColumnIndex, json.get%s(\"%s\"))",
                                pkType, pkType, metadata.getPrimaryKey().getSimpleName())
                    .endControlFlow();
            } else {
                writer
                    .beginControlFlow("if (!json.isNull(\"%s\"))", metadata.getPrimaryKey().getSimpleName())
                    .emitStatement("rowIndex = table.findFirst%s(pkColumnIndex, json.get%s(\"%s\"))",
                            pkType, pkType, metadata.getPrimaryKey().getSimpleName())
                    .endControlFlow();
            }
            writer
                    .beginControlFlow("if (rowIndex != Table.NO_MATCH)")
                        .emitStatement("final BaseRealm.RealmObjectContext objectContext = BaseRealm.objectContext.get()")
                        .beginControlFlow("try")
                            .emitStatement("objectContext.set(realm, table.getUncheckedRow(rowIndex)," +
                                    " realm.schema.getColumnInfo(%s.class)," +
                                    " false, Collections.<String> emptyList())", qualifiedClassName)
                            .emitStatement("obj = new %s()", qualifiedGeneratedClassName)
                        .nextControlFlow("finally")
                            .emitStatement("objectContext.clear()")
                        .endControlFlow()
                    .endControlFlow()
                .endControlFlow();

            writer.beginControlFlow("if (obj == null)");
            buildExcludeFieldsList(writer, metadata.getFields());
            String primaryKeyFieldType = metadata.getPrimaryKey().asType().toString();
            String primaryKeyFieldName = metadata.getPrimaryKey().getSimpleName().toString();
            RealmJsonTypeHelper.emitCreateObjectWithPrimaryKeyValue(qualifiedClassName, qualifiedGeneratedClassName,
                    primaryKeyFieldType, primaryKeyFieldName, writer);
            writer.endControlFlow();
        }

        for (VariableElement field : metadata.getFields()) {
            String fieldName = field.getSimpleName().toString();
            String qualifiedFieldType = field.asType().toString();
            if (metadata.isPrimaryKey(field)) {
                // Primary key has already been set when adding new row or finding the existing row.
                continue;
            }
            if (Utils.isRealmModel(field)) {
                RealmJsonTypeHelper.emitFillRealmObjectWithJsonValue(
                        interfaceName,
                        metadata.getSetter(fieldName),
                        fieldName,
                        qualifiedFieldType,
                        Utils.getProxyClassSimpleName(field),
                        writer
                );

            } else if (Utils.isRealmList(field)) {
                RealmJsonTypeHelper.emitFillRealmListWithJsonValue(
                        interfaceName,
                        metadata.getGetter(fieldName),
                        metadata.getSetter(fieldName),
                        fieldName,
                        ((DeclaredType) field.asType()).getTypeArguments().get(0).toString(),
                        Utils.getProxyClassSimpleName(field),
                        writer);

            } else {
                RealmJsonTypeHelper.emitFillJavaTypeWithJsonValue(
                        interfaceName,
                        metadata.getSetter(fieldName),
                        fieldName,
                        qualifiedFieldType,
                        writer
                );
            }
        }

        writer.emitStatement("return obj");
        writer.endMethod();
        writer.emitEmptyLine();
    }

    private void buildExcludeFieldsList(JavaWriter writer, List<VariableElement> fields) throws IOException {
        for (VariableElement field : fields) {
            if (Utils.isRealmModel(field) || Utils.isRealmList(field)) {
                final String fieldName = field.getSimpleName().toString();
                writer.beginControlFlow("if (json.has(\"%1$s\"))", fieldName)
                        .emitStatement("excludeFields.add(\"%1$s\")", fieldName)
                        .endControlFlow();
            }
        }
    }

    // Since we need to check the PK in stream before creating the object, this is now using copyToRealm
    // instead of createObject() to avoid parsing the stream twice.
    private void emitCreateUsingJsonStream(JavaWriter writer) throws IOException {
        writer.emitAnnotation("SuppressWarnings", "\"cast\"");
        writer.emitAnnotation("TargetApi", "Build.VERSION_CODES.HONEYCOMB");
        writer.beginMethod(
                qualifiedClassName,
                "createUsingJsonStream",
                EnumSet.of(Modifier.PUBLIC, Modifier.STATIC),
                Arrays.asList("Realm", "realm", "JsonReader", "reader"),
                Collections.singletonList("IOException"));

        if (metadata.hasPrimaryKey()) {
            writer.emitStatement("boolean jsonHasPrimaryKey = false");
        }
        writer.emitStatement("%s obj = new %s()", qualifiedClassName, qualifiedClassName);
        writer.emitStatement("reader.beginObject()");
        writer.beginControlFlow("while (reader.hasNext())");
        writer.emitStatement("String name = reader.nextName()");

        List<VariableElement> fields = metadata.getFields();
        for (int i = 0; i < fields.size(); i++) {
            VariableElement field = fields.get(i);
            String fieldName = field.getSimpleName().toString();
            String qualifiedFieldType = field.asType().toString();

            if (i == 0) {
                writer.beginControlFlow("if (name.equals(\"%s\"))", fieldName);
            } else {
                writer.nextControlFlow("else if (name.equals(\"%s\"))", fieldName);
            }
            if (Utils.isRealmModel(field)) {
                RealmJsonTypeHelper.emitFillRealmObjectFromStream(
                        interfaceName,
                        metadata.getSetter(fieldName),
                        fieldName,
                        qualifiedFieldType,
                        Utils.getProxyClassSimpleName(field),
                        writer
                );

            } else if (Utils.isRealmList(field)) {
                RealmJsonTypeHelper.emitFillRealmListFromStream(
                        interfaceName,
                        metadata.getGetter(fieldName),
                        metadata.getSetter(fieldName),
                        ((DeclaredType) field.asType()).getTypeArguments().get(0).toString(),
                        Utils.getProxyClassSimpleName(field),
                        writer);

            } else {
                RealmJsonTypeHelper.emitFillJavaTypeFromStream(
                        interfaceName,
                        metadata,
                        fieldName,
                        qualifiedFieldType,
                        writer
                );
            }
        }

        if (fields.size() > 0) {
            writer.nextControlFlow("else");
            writer.emitStatement("reader.skipValue()");
            writer.endControlFlow();
        }
        writer.endControlFlow();
        writer.emitStatement("reader.endObject()");
        if (metadata.hasPrimaryKey()) {
            writer.beginControlFlow("if (!jsonHasPrimaryKey)");
            writer.emitStatement(Constants.STATEMENT_EXCEPTION_NO_PRIMARY_KEY_IN_JSON, metadata.getPrimaryKey());
            writer.endControlFlow();
        }
        writer.emitStatement("obj = realm.copyToRealm(obj)");
        writer.emitStatement("return obj");
        writer.endMethod();
        writer.emitEmptyLine();

    }

    private String columnInfoClassName() {
        return simpleClassName + "ColumnInfo";
    }

    private String columnIndexVarName(VariableElement variableElement) {
        return variableElement.getSimpleName().toString() + "Index";
    }

    private String fieldIndexVariableReference(VariableElement variableElement) {
        return "columnInfo." + columnIndexVarName(variableElement);
    }

    private static int countModelOrListFields(List<VariableElement> fields) {
        int count = 0;
        for (VariableElement f : fields) {
            if (Utils.isRealmModel(f) || Utils.isRealmList(f)) {
                count++;
            }
        }
        return count;
    }
}<|MERGE_RESOLUTION|>--- conflicted
+++ resolved
@@ -501,11 +501,7 @@
 
         writer.emitStatement("final BaseRealm.RealmObjectContext context = BaseRealm.objectContext.get()");
         writer.emitStatement("this.columnInfo = (%1$s) context.getColumnInfo()", columnInfoClassName());
-<<<<<<< HEAD
-        writer.emitStatement("this.proxyState = new ProxyState(this)");
-=======
-        writer.emitStatement("this.proxyState = new ProxyState<%1$s>(%1$s.class, this)", qualifiedClassName);
->>>>>>> a546d1cd
+        writer.emitStatement("this.proxyState = new ProxyState<%1$s>(this)", qualifiedClassName);
         writer.emitStatement("proxyState.setRealm$realm(context.getRealm())");
         writer.emitStatement("proxyState.setRow$realm(context.getRow())");
         writer.emitStatement("proxyState.setAcceptDefaultValue$realm(context.getAcceptDefaultValue())");
