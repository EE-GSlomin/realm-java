/*
 * Copyright 2015 Realm Inc.
 *
 * Licensed under the Apache License, Version 2.0 (the "License");
 * you may not use this file except in compliance with the License.
 * You may obtain a copy of the License at
 *
 * http://www.apache.org/licenses/LICENSE-2.0
 *
 * Unless required by applicable law or agreed to in writing, software
 * distributed under the License is distributed on an "AS IS" BASIS,
 * WITHOUT WARRANTIES OR CONDITIONS OF ANY KIND, either express or implied.
 * See the License for the specific language governing permissions and
 * limitations under the License.
 */

package io.realm.android;

import android.content.ContentResolver;
import android.database.CharArrayBuffer;
import android.database.ContentObserver;
import android.database.Cursor;
import android.database.CursorIndexOutOfBoundsException;
import android.database.DataSetObservable;
import android.database.DataSetObserver;
import android.net.Uri;
import android.os.Bundle;

import io.realm.Realm;
import io.realm.RealmChangeListener;
import io.realm.RealmResults;
import io.realm.internal.ColumnType;
import io.realm.internal.TableOrView;

/**
 * This class exposes {@link io.realm.RealmResults} as a cursor.
 * <p>
 * A RealmCursor has the same thread restrictions as RealmResults, so it is not possible to move a RealmCursor between
 * threads.
 * <p>
 * A RealmCursor is currently limited to only being able to display data from a single RealmClass, i.e. it is not
 * possible to follow links to other objects.
 */
public class RealmCursor implements Cursor {

    private static final String DEFAULT_ID_COLUMN = "_id";

    // Needed because constants are only available from API 11
    private static final int FIELD_TYPE_NULL;
    private static final int FIELD_TYPE_INTEGER;
    private static final int FIELD_TYPE_FLOAT;
    private static final int FIELD_TYPE_STRING;
    private static final int FIELD_TYPE_BLOB;
    static {
        if (android.os.Build.VERSION.SDK_INT >= 11) {
            FIELD_TYPE_NULL = Cursor.FIELD_TYPE_NULL;
            FIELD_TYPE_INTEGER = Cursor.FIELD_TYPE_INTEGER;
            FIELD_TYPE_FLOAT = Cursor.FIELD_TYPE_FLOAT;
            FIELD_TYPE_STRING = Cursor.FIELD_TYPE_STRING;
            FIELD_TYPE_BLOB = Cursor.FIELD_TYPE_BLOB;
        } else {
            FIELD_TYPE_NULL = 0;
            FIELD_TYPE_INTEGER = 1;
            FIELD_TYPE_FLOAT = 2;
            FIELD_TYPE_STRING = 3;
            FIELD_TYPE_BLOB = 4;
        }
    }

    private final Realm realm;
    private TableOrView table;
    private int rowIndex;
    private boolean closed;
    private long idColumnIndex = -1; // Column index for the "_id" field. -1 means it hasn't been set
    private final DataSetObservable dataSetObservable = new DataSetObservable();
    private RealmChangeListener changeListener = new RealmChangeListener() {
        @Override
        public void onChange() {
            if (dataSetObservable != null) {
                dataSetObservable.notifyChanged(); // TODO Should be replaced with something more fine grained.
            }
        }
    };


    /**
     * Exposes a query result as a cursor. Use {@link RealmResults#getCursor()} instead of this
     * constructor
     *
     * @param table Table view representing the query results.
     */
    public RealmCursor(Realm realm, TableOrView table) {
        this.table = table;
        this.rowIndex = -1;
        this.realm = realm;
        realm.addChangeListener(changeListener);
    }

    /**
     * Returns the numbers of rows in the cursor.
     *
     * @return the number of rows in the cursor.
     */
    @Override
    public int getCount() {
        checkClosed();
        return (int) table.size();
    }

    /**
     * Returns the current position of the cursor in the row set.
     * The value is zero-based. When the row set is first returned the cursor
     * will be at position -1, which is before the first row. After the
     * last row is returned another call to {@link #moveToNext()} will leave the cursor past
     * the last entry, at a position of count().
     *
     * @return the current cursor position.
     */
    @Override
    public int getPosition() {
        checkClosed();
        return rowIndex;
    }

    /**
     * Moves the cursor by a relative amount, forward or backward, from the
     * current position. Positive offsets move forwards, negative offsets move
     * backwards. If the calculated position is outside of the bounds of the result
     * set then the new position will be pinned to -1 or {@link #getCount()} depending
     * on whether the value is off the front or end of the set, respectively.
     *
     * <p>This method will return true if the requested destination is
     * reachable, otherwise, it returns false. For example, if the cursor is currently
     * at the second entry in the result set and move(-5) is called,
     * the position will be pinned at -1, and false will be returned.
     *
     * @param offset the offset to be applied from the current position.
     * @return whether the requested move fully succeeded.
     */
    @Override
    public final boolean move(int offset) {
        checkClosed();
        return moveToPosition(rowIndex + offset);
    }

    /**
     * Moves the cursor to an absolute position. The valid
     * range of values is -1 &lt;= position &lt;= count.
     *
     * <p>This method will return true if the request destination is reachable,
     * otherwise, it returns false.
     *
     * @param position the zero-based position to move to.
     * @return whether the requested move fully succeeded.
     */
    @Override
    public boolean moveToPosition(int position) {
        checkClosed();

        // Verify position is not beyond the end of the cursor.
        // This also captures moveToPosition(0) for the empty cursor.
        final int count = getCount();
        if (position >= count) {
            rowIndex = count;
            return false;
        }

        // Verify position is not before the start of the cursor.
        if (position < 0) {
            rowIndex = -1;
            return false;
        }

        rowIndex = position;
        return true;
    }

    /**
     * Moves the cursor to the first row.
     *
     * <p>This method will return false if the cursor is empty.
     *
     * @return whether the move succeeded.
     */
    @Override
    public boolean moveToFirst() {
        return moveToPosition(0);
    }

    /**
     * Moves the cursor to the last row.
     *
     * <p>This method will return false if the cursor is empty.
     *
     * @return whether the move succeeded.
     */
    @Override
    public boolean moveToLast() {
        return moveToPosition(getCount() - 1);
    }

    /**
     * Moves the cursor to the next row.
     *
     * <p>This method will return false if the cursor is already past the
     * last entry in the result set.
     *
     * @return whether the move succeeded.
     */
    @Override
    public boolean moveToNext() {
        return moveToPosition(rowIndex + 1);
    }

    /**
     * Moves the cursor to the previous row.
     *
     * <p>This method will return false if the cursor is already before the
     * first entry in the result set.
     *
     * @return whether the move succeeded.
     */
    @Override
    public boolean moveToPrevious() {
        return moveToPosition(rowIndex - 1);
    }

    /**
     * Returns whether the cursor is pointing to the first row.
     *
     * @return whether the cursor is pointing at the first entry.
     */
    @Override
    public boolean isFirst() {
        checkClosed();
        return rowIndex == 0 && getCount() != 0;
    }

    /**
     * Returns whether the cursor is pointing to the last row.
     *
     * @return whether the cursor is pointing at the last entry.
     */
    @Override
    public boolean isLast() {
        checkClosed();
        int count = getCount();
        return rowIndex == (count - 1) && count != 0;
    }

    /**
     * Returns whether the cursor is pointing to the position before the first
     * row.
     *
     * @return whether the cursor is before the first result.
     */
    @Override
    public boolean isBeforeFirst() {
        checkClosed();
        if (getCount() == 0) {
            return true;
        }
        return rowIndex == -1;
    }

    /**
     * Returns whether the cursor is pointing to the position after the last
     * row.
     *
     * @return whether the cursor is after the last result.
     */
    @Override
    public boolean isAfterLast() {
        checkClosed();
        if (getCount() == 0) {
            return true;
        }
        return rowIndex == getCount();
    }

    /**
     * Returns the zero-based index for the given field name, or -1 if the field doesn't exist.
     * If you expect the field to exist use {@link #getColumnIndexOrThrow(String)} instead, which
     * will make the error more clear.
     *
     * @param fieldName the name of the target field.
     * @return the zero-based column index for the given column field, or -1 if
     * the field name does not exist.
     * @see #getColumnIndexOrThrow(String)
     */
    @Override
    public int getColumnIndex(String fieldName) {
        checkClosed();
        if (DEFAULT_ID_COLUMN.equals(fieldName)) {
            return (int) idColumnIndex;
        }
        return (int) table.getColumnIndex(fieldName);
    }

    /**
     * Returns the zero-based index for the given field name, or throws
     * {@link IllegalArgumentException} if the field doesn't exist. If you're not sure if
     * a field will exist or not, then use {@link #getColumnIndex(String)} and check for -1. This
     * is more efficient than catching the exceptions.
     *
     * @param fieldName the name of the target column.
     * @return the zero-based column index for the given field name
     * @see #getColumnIndex(String)
     * @throws IllegalArgumentException if the column does not exist
     */
    @Override
    public int getColumnIndexOrThrow(String fieldName) throws IllegalArgumentException {
        checkClosed();
<<<<<<< HEAD
        if (DEFAULT_ID_COLUMN.equals(columnName)) {
            return (int) idColumnIndex;
        }
        int index = (int) table.getColumnIndex(columnName);
=======

        int index;
        if (DEFAULT_ID_COLUMN.equals(fieldName)) {
            index = (int) idColumnIndex;
        } else {
            index = (int) table.getColumnIndex(fieldName);
        }
>>>>>>> f3dd2528
        if (index == TableOrView.NO_MATCH) {
            throw new IllegalArgumentException(fieldName + " not found in this cursor.");
        }
        return index;
    }

    /**
     * Returns the column name at the given zero-based column index.
     *
     * @param columnIndex the zero-based index of the target column.
     * @return the column name for the given column index.
     */
    @Override
    public String getColumnName(int columnIndex) {
        checkClosed();
        return table.getColumnName(columnIndex);
    }

    /**
     * Returns a string array holding the names of all of the columns in the
     * result set in the order in which they were listed in the result.
     *
     * @return the names of the columns returned in this query.
     */
    @Override
    public String[] getColumnNames() {
        checkClosed();
        int columns = (int) table.getColumnCount();
        String[] columnNames = new String[columns];
        for (int i = 0; i < columns; i++) {
            columnNames[i] = table.getColumnName(i);
        }
        return columnNames;
    }

    /**
     * Return total number of columns
     * @return number of columns
     */
    @Override
    public int getColumnCount() {
        checkClosed();
        return (int) table.getColumnCount();
    }

    /**
     * Returns the value of the requested column as a byte array.
     *
     * @param columnIndex the zero-based index of the target column.
     * @return the value of that column as a byte array.
     * @throws IllegalArgumentException if the requested column is not a byte array.
     */
    @Override
    public byte[] getBlob(int columnIndex) {
        checkClosed();
        checkPosition();
        return table.getBinaryByteArray(columnIndex, rowIndex);
    }

    /**
     * Returns the value of the requested column as a String.
     *
     * @param columnIndex the zero-based index of the target column.
     * @return the value of that column as a String.
     * @throws IllegalArgumentException if the requested column is not a String.
     */
    @Override
    public String getString(int columnIndex) {
        checkClosed();
        checkPosition();
        return table.getString(columnIndex, rowIndex);
    }

    /**
     * Retrieves the requested column text and stores it in the buffer provided.
     * If the buffer size is not sufficient, a new char buffer will be allocated
     * and assigned to CharArrayBuffer.data
     * @param columnIndex the zero-based index of the target column.
     *        if the target column is null, return buffer
     * @param buffer the buffer to copy the text into.
     * @throws IllegalArgumentException if the requested column is not a String.
     */
    @Override
    public void copyStringToBuffer(int columnIndex, CharArrayBuffer buffer) {
        checkClosed();
        checkPosition();
        String result = getString(columnIndex);
        if (result != null) {
            char[] data = buffer.data;
            if (data == null || data.length < result.length()) {
                buffer.data = result.toCharArray();
            } else {
                result.getChars(0, result.length(), data, 0);
            }
            buffer.sizeCopied = result.length();
        } else {
            buffer.sizeCopied = 0;
        }
    }

    /**
     * Returns the value of the requested column as a short.
     *
     * <p>Integer values outside the range [<code>Short.MIN_VALUE</code>,
     * <code>Short.MAX_VALUE</code>] will overflow.
     *
     * @param columnIndex the zero-based index of the target column.
     * @return the value of that column as a short.
     * @throws IllegalArgumentException if the requested column is not a short, int or long.
     */
    @Override
    public short getShort(int columnIndex) {
        checkClosed();
        checkPosition();
        return (short) mapRealmTypeToCursor(columnIndex, false);
    }

    /**
     * Returns the value of the requested column as an int.
     *
     * <p>Integer values outside the range [<code>Integer.MIN_VALUE</code>,
     * <code>Integer.MAX_VALUE</code>] will overflow.
     *
     * @param columnIndex the zero-based index of the target column.
     * @return the value of that column as an int.
     * @throws IllegalArgumentException if the requested column is not a short, int or long.
     */
    @Override
    public int getInt(int columnIndex) {
        checkClosed();
        checkPosition();
        return (int) mapRealmTypeToCursor(columnIndex, false);
    }

    /**
     * Returns the value of the requested column as a long.
     *
     * @param columnIndex the zero-based index of the target column.
     * @return the value of that column as a long.
     * @throws IllegalArgumentException if the requested column is not a short, int or long.
     */
    @Override
    public long getLong(int columnIndex) {
        checkClosed();
        checkPosition();
        return mapRealmTypeToCursor(columnIndex, true);
    }

    private long mapRealmTypeToCursor(int columnIndex, boolean acceptLong) {
        ColumnType type = table.getColumnType(columnIndex);
        switch (type) {
            case BOOLEAN: return table.getBoolean(columnIndex, rowIndex) ? 1 : 0;
            case INTEGER: return table.getLong(columnIndex, rowIndex);
            case DATE:
                if (!acceptLong) {
                    throw new IllegalArgumentException("Use getLong() instead to get date values.");
                } else {
                    return table.getDate(columnIndex, rowIndex).getTime();
                }
            default:
                throw new IllegalArgumentException(String.format("Column at index  %s is not a Boolean or an Integer but a %s",
                        columnIndex, type));
        }
    }

    /**
     * Returns the value of the requested column as a float. Note that {@link #getType(int)} will return
     * {@link Cursor#FIELD_TYPE_FLOAT} for both {@code float} and {@code double} columns.
     *
     * @param columnIndex the zero-based index of the target column.
     * @return the value of that column as a float.
     *
     * @throws IllegalArgumentException if the requested column is not a float.
     */
    @Override
    public float getFloat(int columnIndex) {
        checkClosed();
        checkPosition();
        return table.getFloat(columnIndex, rowIndex);
    }

    /**
     * Returns the value of the requested column as a double. Note that {@link #getType(int)} will return
     * {@link Cursor#FIELD_TYPE_FLOAT} for both {@code float} and {@code double} columns.
     *
     * @param columnIndex the zero-based index of the target column.
     * @return the value of that column as a double.
     * @throws IllegalArgumentException if the requested column is not a double.
     */
    @Override
    public double getDouble(int columnIndex) {
        checkClosed();
        checkPosition();
        return table.getDouble(columnIndex, rowIndex);
    }

    /**
     * Returns the SQLite Cursor type for a column index. Realm has more types than SQLite and some of them cannot be
     * mapped to any meaningful SQLite type. These will return -1 and cannot be accessed using a cursor.
     *
     * The following types are currently not supported:
     * <ul>
     *   <li>{@link ColumnType#TABLE}</li>
     *   <li>{@link ColumnType#MIXED}</li>
     *   <li>{@link ColumnType#LINK}</li>
     *   <li>{@link ColumnType#LINK_LIST}</li>
     * </ul>
     *
     * <p>
     * Some realm types are mapped to conform to the Cursor interface. These mappings are described below:
     * <ol>
     *   <li>boolean : Will return Cursor.FIELD_TYPE_INTEGER. {0 = false, 1 = true}, use getShort()/getInt()/getLong()</li>
     *   <li>double : Will return Cursor.FIELD_TYPE_FLOAT, but must be fetched using use getDouble()</li>
     *   <li>Date : Will return Cursor.FIELD_TYPE_INTEGER. Time in milliseconds since epoch, use getLong()</li>
     *</ol>
     *
     * @param columnIndex Get the data type for this column index or -1 if the column isn't accessible.
     * @return One of the {@code FIELD_TYPE_*}'s described in {@link Cursor}.
     */
    @Override
    public int getType(int columnIndex) {
        checkClosed();
        ColumnType realmType = table.getColumnType(columnIndex);
        switch (realmType) {
            case BOOLEAN: return FIELD_TYPE_INTEGER;
            case INTEGER: return FIELD_TYPE_INTEGER;
            case FLOAT: return FIELD_TYPE_FLOAT;
            case DOUBLE: return FIELD_TYPE_FLOAT;
            case STRING: return FIELD_TYPE_STRING;
            case BINARY: return FIELD_TYPE_BLOB;
            case DATE: return FIELD_TYPE_INTEGER;
            case TABLE:
            case MIXED:
            case LINK:
            case LINK_LIST:
            default:
                return -1;
        }
    }

    /**
     * Realm currently doesn't support null. Calling this method will always throw an exception.
     *
     * @throws UnsupportedOperationException
     */
    @Override
    public boolean isNull(int columnIndex) {
        ColumnType realmType = table.getColumnType(columnIndex);
        switch(realmType) {
            case LINK: return table.isNullLink(columnIndex, rowIndex);
            case LINK_LIST:
            case BOOLEAN:
            case INTEGER:
            case FLOAT:
            case DOUBLE:
            case STRING:
            case BINARY:
            case DATE:
            case TABLE:
            case MIXED:
            default:
            throw new UnsupportedOperationException("isNull not yet supported by Realm for this type: " + realmType);
        }
    }

    /**
     * Realm doesn't support {@link #deactivate()}. Calling this will throw an exception.
     *
     * @throws UnsupportedOperationException
     */
    @Override
    public void deactivate() {
        throw new UnsupportedOperationException("As requery() is not supported, neither is deactivate()");
    }

    /**
     * Realm doesn't support {@link #requery()}. Calling this will throw an exception.
     *
     * @throws UnsupportedOperationException
     */
    @Override
    public boolean requery() {
        throw new UnsupportedOperationException("Request a new cursor from the RealmResults or call Realm.refresh() instead");
    }

    /**
     * Calling this method will close this cursor. The original RealmResults will not be affected. Trying to access any data in
     * the cursor after calling this is illegal an the behavior is undefined.
     */
    @Override
    public void close() {
        closed = true;
        table = null; // Instead of closing the table, we just release it. Original RealmResults would also be closed otherwise.
        realm.removeChangeListener(changeListener);
        dataSetObservable.notifyInvalidated();
    }

    /**
     * Return true if the cursor is closed
     * @return true if the cursor is closed.
     */
    @Override
    public boolean isClosed() {
        return closed;
    }

    /**
     * Realm doesn't support {@link ContentObserver}. Calling this will throw an exception.
     *
     * @throws UnsupportedOperationException
     */
    @Override
    public void registerContentObserver(ContentObserver observer) {
        throw new UnsupportedOperationException("Content observers not supported");
    }

    /**
     * Realm doesn't support {@link ContentObserver}. Calling this will throw an exception.
     *
     * @throws UnsupportedOperationException
     */
    @Override
    public void unregisterContentObserver(ContentObserver observer) {
        throw new UnsupportedOperationException("Content observers not supported");
    }

    /**
     * Registers an observer which is called when changes happen to the contents
     * of the this cursors data set, for example, when the data set is changed via
     * {@link #requery()}, {@link #deactivate()}, or {@link #close()}.
     *
     * @param observer the object that gets notified when the cursors data set changes.
     * @see #unregisterDataSetObserver(DataSetObserver)
     */
    @Override
    public void registerDataSetObserver(DataSetObserver observer) {
        dataSetObservable.registerObserver(observer);
    }

    /**
     * Unregisters an observer which has previously been registered with this
     * cursor via {@link #registerContentObserver}.
     *
     * @param observer the object to unregister.
     * @see #registerDataSetObserver(DataSetObserver)
     */
    @Override
    public void unregisterDataSetObserver(DataSetObserver observer) {
        dataSetObservable.unregisterObserver(observer);
    }

    /**
     * Realm doesn't support {@link ContentResolver}. Calling this will throw an exception.
     *
     * @throws UnsupportedOperationException
     */
    @Override
    public void setNotificationUri(ContentResolver cr, Uri uri) {
        throw new UnsupportedOperationException("Notification URIs are not supported by RealmCursor");
    }

    /**
     * Realm doesn't support {@link ContentResolver}. Calling this will throw an exception.
     *
     * @throws UnsupportedOperationException
     */
    @Override
    public Uri getNotificationUri() {
        throw new UnsupportedOperationException("Notification URIs are not supported by RealmCursor");
    }

    /**
     * RealmCursors are not accessible across processes. This method will always return false.
     *
     * @return Will always return {@code false}.
     * @see Cursor#getWantsAllOnMoveCalls()
     */
    @Override
    public boolean getWantsAllOnMoveCalls() {
        return false; // Realm TableViews don't support access from multiple processes.
    }

    /**
     * Realm doesn't support extra metadata in the form of a bundle. This method will always return the empty bundle.
     *
     * @return {@code Bundle.EMPTY}
     */
    @Override
    public Bundle getExtras() {
        return Bundle.EMPTY;
    }

    /**
     * Realm doesn't support extra metadata in the form of a bundle. This method will always return the empty bundle.
     *
     * @return {@code Bundle.EMPTY}
     */
    @Override
    public Bundle respond(Bundle extras) {
        return Bundle.EMPTY;
    }

    /**
     * MMaps a field name to act as the "_id" column too. Such a column is required by a number of Android framework
     * classes that uses cursors. The field must be able to be mapped to a long so {@link #getLong(int)} can return a
     * result. If a field already exists in the model class with the name "_id" calling this method will throw an
     * {@link IllegalArgumentException}.
     *
     * @param fieldName Field name found in the model class that should also act as the "_id" field.
     * @throws IllegalArgumentException If the field name doesn't exist, is of the wrong type or a field named
     * {@code _id} already exists.
     *
     * @see <a href="http://developer.android.com/reference/android/widget/CursorAdapter.html">CursorAdapter</a>
     */
    public void setIdColumn(String fieldName) {

        // Check that field name exists
        int idIndex = getColumnIndex(fieldName);
        if (idIndex == TableOrView.NO_MATCH) {
            throw new IllegalArgumentException("Field name doesn't exist: " + fieldName);
        }

        // Check that type is correct
        int idType = getType(idIndex);
        if (idType != Cursor.FIELD_TYPE_INTEGER) {
            throw new IllegalArgumentException(fieldName + " cannot be mapped to a long.");
        }

        // Check that _id is not already a field, in which case it is not possible to override it.
        if (getColumnIndex(DEFAULT_ID_COLUMN) != TableOrView.NO_MATCH) {
            throw new IllegalArgumentException(String.format("%s is already a field name in the model class '%s' and " +
                            "cannot be overridden.", DEFAULT_ID_COLUMN, table.getTable().getName()));
        }

       this.idColumnIndex = idIndex;
    }

    private void checkClosed() {
        if (closed) {
            throw new IllegalStateException("Trying to access a closed cursor");
        }
    }

    private void checkPosition() {
        int size = getCount();
        if (-1 == rowIndex || size == rowIndex) {
            throw new CursorIndexOutOfBoundsException(rowIndex, size);
        }
    }
}<|MERGE_RESOLUTION|>--- conflicted
+++ resolved
@@ -311,12 +311,6 @@
     @Override
     public int getColumnIndexOrThrow(String fieldName) throws IllegalArgumentException {
         checkClosed();
-<<<<<<< HEAD
-        if (DEFAULT_ID_COLUMN.equals(columnName)) {
-            return (int) idColumnIndex;
-        }
-        int index = (int) table.getColumnIndex(columnName);
-=======
 
         int index;
         if (DEFAULT_ID_COLUMN.equals(fieldName)) {
@@ -324,7 +318,6 @@
         } else {
             index = (int) table.getColumnIndex(fieldName);
         }
->>>>>>> f3dd2528
         if (index == TableOrView.NO_MATCH) {
             throw new IllegalArgumentException(fieldName + " not found in this cursor.");
         }
