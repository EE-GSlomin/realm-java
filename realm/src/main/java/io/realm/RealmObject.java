--- conflicted
+++ resolved
@@ -37,28 +37,15 @@
  * process.
  * <p>
  * A RealmObject is currently limited to the following:
- * <p>
+ *
  * <ul>
- * <li>Private fields.</li>
- * <li>Getter and setters for these fields.</li>
- * <li>Static methods.</li>
+ *   <li>Private fields.</li>
+ *   <li>Getter and setters for these fields.</li>
+ *   <li>Static methods.</li>
  * </ul>
  * <p>
  * The following field data types are supported:
  * <ul>
-<<<<<<< HEAD
- * <li>boolean</li>
- * <li>short</li>
- * <li>int</li>
- * <li>long</li>
- * <li>float</li>
- * <li>double</li>
- * <li>byte[]</li>
- * <li>String</li>
- * <li>Date</li>
- * <li>Any RealmObject subclass</li>
- * <li>RealmList</li>
-=======
  *   <li>boolean/Boolean</li>
  *   <li>short/Short</li>
  *   <li>int/Integer</li>
@@ -70,7 +57,6 @@
  *   <li>Date</li>
  *   <li>Any RealmObject subclass</li>
  *   <li>RealmList</li>
->>>>>>> 93d1c1a7
  * </ul>
  * <p>
  * The types <code>short</code>, <code>int</code>, and <code>long</code> are mapped to <code>long</code>
@@ -107,7 +93,7 @@
      * Removes the object from the Realm it is currently associated to.
      * <p>
      * After this method is called the object will be invalid and any operation (read or write)
-     * performed on it will fail with an IllegalStateException.
+     * performed on it will fail with an IllegalStateException
      */
     public void removeFromRealm() {
         if (row == null) {
