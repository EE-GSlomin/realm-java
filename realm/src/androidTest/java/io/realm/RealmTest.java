--- conflicted
+++ resolved
@@ -1056,7 +1056,6 @@
         }
     }
 
-<<<<<<< HEAD
     public void testDistinct() {
         testRealm.beginTransaction();
         testRealm.clear(Dog.class);
@@ -1090,7 +1089,8 @@
             fail();
         } catch (UnsupportedOperationException ignore) {
         }
-=======
+    }
+
     public void testWrongKeyShouldThrow() {
         final String WRONG_KEY_REALM = "wrong-key-realm.realm";
 
@@ -1112,7 +1112,5 @@
         } catch (Exception ignored) {
             fail();
         }
-
->>>>>>> b15b394e
     }
 }