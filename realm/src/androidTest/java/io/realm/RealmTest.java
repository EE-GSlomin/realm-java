/*
 * Copyright 2014 Realm Inc.
 *
 * Licensed under the Apache License, Version 2.0 (the "License");
 * you may not use this file except in compliance with the License.
 * You may obtain a copy of the License at
 *
 * http://www.apache.org/licenses/LICENSE-2.0
 *
 * Unless required by applicable law or agreed to in writing, software
 * distributed under the License is distributed on an "AS IS" BASIS,
 * WITHOUT WARRANTIES OR CONDITIONS OF ANY KIND, either express or implied.
 * See the License for the specific language governing permissions and
 * limitations under the License.
 */
package io.realm;

import android.test.AndroidTestCase;

import java.io.File;
import java.io.FileInputStream;
import java.io.FileOutputStream;
import java.io.IOException;
<<<<<<< HEAD
import java.nio.channels.FileChannel;
=======
import java.io.File;
>>>>>>> b3c15ca2
import java.util.ArrayList;
import java.util.Date;
import java.util.List;
import java.util.Scanner;
import java.util.concurrent.Callable;
import java.util.concurrent.ExecutionException;
import java.util.concurrent.ExecutorService;
import java.util.concurrent.Executors;
import java.util.concurrent.Future;

import io.realm.entities.AllTypes;
import io.realm.entities.Dog;
import io.realm.entities.NonLatinFieldNames;
import io.realm.internal.Table;


public class RealmTest extends AndroidTestCase {

    protected final static int TEST_DATA_SIZE = 159;

    protected Realm testRealm;

    protected List<String> columnData = new ArrayList<String>();

    private final static String FIELD_STRING = "columnString";
    private final static String FIELD_LONG = "columnLong";
    private final static String FIELD_FLOAT = "columnFloat";
    private final static String FIELD_DOUBLE = "columnDouble";
    private final static String FIELD_BOOLEAN = "columnBoolean";
    private final static String FIELD_DATE = "columnDate";
    private final static String FIELD_LONG_KOREAN_CHAR = "델타";
    private final static String FIELD_LONG_GREEK_CHAR = "Δέλτα";
    private final static String FIELD_FLOAT_KOREAN_CHAR = "베타";
    private final static String FIELD_FLOAT_GREEK_CHAR = "βήτα";

    protected void setColumnData() {
        columnData.add(0, FIELD_BOOLEAN);
        columnData.add(1, FIELD_DATE);
        columnData.add(2, FIELD_DOUBLE);
        columnData.add(3, FIELD_FLOAT);
        columnData.add(4, FIELD_STRING);
        columnData.add(5, FIELD_LONG);
    }

    @Override
    protected void setUp() throws Exception {
        Realm.deleteRealmFile(getContext());
        testRealm = Realm.getInstance(getContext());

        //populateTestRealm();
    }

    @Override
    protected void tearDown() throws Exception {
        if (testRealm != null) testRealm.close();
    }

    private void populateTestRealm() {
        testRealm.beginTransaction();
        testRealm.allObjects(AllTypes.class).clear();
        testRealm.allObjects(NonLatinFieldNames.class).clear();
        for (int i = 0; i < TEST_DATA_SIZE; ++i) {
            AllTypes allTypes = testRealm.createObject(AllTypes.class);
            allTypes.setColumnBoolean((i % 3) == 0);
            allTypes.setColumnBinary(new byte[]{1, 2, 3});
            allTypes.setColumnDate(new Date());
            allTypes.setColumnDouble(3.1415);
            allTypes.setColumnFloat(1.234567f + i);
            allTypes.setColumnString("test data " + i);
            allTypes.setColumnLong(i);
            NonLatinFieldNames nonLatinFieldNames = testRealm.createObject(NonLatinFieldNames.class);
            nonLatinFieldNames.set델타(i);
            nonLatinFieldNames.setΔέλτα(i);
            nonLatinFieldNames.set베타(1.234567f + i);
            nonLatinFieldNames.setΒήτα(1.234567f + i);
        }
        testRealm.commitTransaction();
    }


    public void testRealmCache() {
        Realm newRealm = Realm.getInstance(getContext());
        assertEquals(testRealm, newRealm);
        newRealm.close();
    }

    public void testShouldCreateRealm() {
        assertNotNull("Realm.getInstance unexpectedly returns null", testRealm);
        assertTrue("Realm.getInstance does not contain expected table", testRealm.contains(AllTypes.class));
    }

    public void testShouldNotFailCreateRealmWithNullContext() {
        Realm realm = null;
        try {
            realm = Realm.getInstance(null); // throws when c.getDirectory() is called;
                                             // has nothing to do with Realm
            fail("Should throw an exception");
        } catch (NullPointerException ignore) {
        } finally {
            if (realm != null) {
                realm.close();
            }
        }
    }

    // Table getTable(Class<?> clazz)
    public void testShouldGetTable() {
        Table table = testRealm.getTable(AllTypes.class);
        populateTestRealm();
        assertNotNull("getTable is returning a null Table object", table);
        assertEquals("Unexpected query result after getTable", TEST_DATA_SIZE, table.count(table.getColumnIndex(FIELD_DOUBLE), 3.1415));
    }

    // <E> void remove(Class<E> clazz, long objectIndex)
    public void testShouldRemoveRow() {
        populateTestRealm();
        testRealm.beginTransaction();
        testRealm.remove(AllTypes.class, 0);
        testRealm.commitTransaction();

        RealmResults<AllTypes> resultList = testRealm.where(AllTypes.class).findAll();
        assertEquals("Realm.delete has not deleted record correctly", TEST_DATA_SIZE - 1, resultList.size());
    }

    // <E extends RealmObject> E get(Class<E> clazz, long rowIndex)
    public void testShouldGetObject() {
        populateTestRealm();
        AllTypes allTypes = testRealm.get(AllTypes.class, 0);
        assertNotNull("get has returned null object", allTypes);
        assertEquals("get has returned wrong object", "test data 0", allTypes.getColumnString());
    }

    // boolean contains(Class<?> clazz)
    public void testShouldContainTable() {
        testRealm.beginTransaction();
        testRealm.createObject(Dog.class);
        testRealm.commitTransaction();
        assertTrue("contains returns false for newly created table", testRealm.contains(Dog.class));
    }

    // boolean contains(Class<?> clazz)
    public void testShouldNotContainTable() {
        assertFalse("contains returns true for non-existing table", testRealm.contains(RealmTest.class));
    }

    // <E extends RealmObject> RealmQuery<E> where(Class<E> clazz)
    public void testShouldReturnResultSet() {
        populateTestRealm();
        RealmResults<AllTypes> resultList = testRealm.where(AllTypes.class).findAll();
        assertEquals("Realm.get is returning wrong number of objects", TEST_DATA_SIZE, resultList.size());
    }

    // Note that this test is relying on the values set while initializing the test dataset
    public void testQueriesResults() throws IOException {
        populateTestRealm();
        RealmResults<AllTypes> resultList = testRealm.where(AllTypes.class).equalTo(FIELD_LONG, 33).findAll();
        assertEquals("ResultList.where not returning expected result", 1, resultList.size());

        resultList = testRealm.where(AllTypes.class).equalTo(FIELD_LONG, 3333).findAll();
        assertEquals("ResultList.where not returning expected result", 0, resultList.size());

        resultList = testRealm.where(AllTypes.class).equalTo(FIELD_STRING, "test data 0").findAll();
        assertEquals(1, resultList.size());

        resultList = testRealm.where(AllTypes.class).equalTo(FIELD_STRING, "test data 0", RealmQuery.CASE_INSENSITIVE).findAll();
        assertEquals(1, resultList.size());

        resultList = testRealm.where(AllTypes.class).equalTo(FIELD_STRING, "Test data 0", RealmQuery.CASE_SENSITIVE).findAll();
        assertEquals(0, resultList.size());
    }

    public void testQueriesWithDataTypes() throws IOException {
        populateTestRealm();
        setColumnData();

        for (int i = 0; i < columnData.size(); i++) {
            try {
                testRealm.where(AllTypes.class).equalTo(columnData.get(i), true).findAll();
                if (i != 0) {
                    fail("Realm.where should fail with illegal argument");
                }
            } catch (IllegalArgumentException ignored) {
            }

            try {
                testRealm.where(AllTypes.class).equalTo(columnData.get(i), new Date()).findAll();
                if (i != 1) {
                    fail("Realm.where should fail with illegal argument");
                }
            } catch (IllegalArgumentException ignored) {
            }

            try {
                testRealm.where(AllTypes.class).equalTo(columnData.get(i), 13.37d).findAll();
                if (i != 2) {
                    fail("Realm.where should fail with illegal argument");
                }
            } catch (IllegalArgumentException ignored) {
            }

            try {
                testRealm.where(AllTypes.class).equalTo(columnData.get(i), 13.3711f).findAll();
                if (i != 3) {
                    fail("Realm.where should fail with illegal argument");
                }
            } catch (IllegalArgumentException ignored) {
            }

            try {
                testRealm.where(AllTypes.class).equalTo(columnData.get(i), "test").findAll();
                if (i != 4) {
                    fail("Realm.where should fail with illegal argument");
                }
            } catch (IllegalArgumentException ignored) {
            }

            try {
                testRealm.where(AllTypes.class).equalTo(columnData.get(i), 1337).findAll();
                if (i != 5) {
                    fail("Realm.where should fail with illegal argument");
                }
            } catch (IllegalArgumentException ignored) {
            }
        }
    }

    public void testQueriesFailWithInvalidDataTypes() throws IOException {
        try {
            testRealm.where(AllTypes.class).equalTo("invalidcolumnname", 33).findAll();
            fail("Invalid field name");
        } catch (Exception ignored) {
        }

        try {
            testRealm.where(AllTypes.class).equalTo("invalidcolumnname", "test").findAll();
            fail("Invalid field name");
        } catch (Exception ignored) {
        }

        try {
            testRealm.where(AllTypes.class).equalTo("invalidcolumnname", true).findAll();
            fail("Invalid field name");
        } catch (Exception ignored) {
        }

        try {
            testRealm.where(AllTypes.class).equalTo("invalidcolumnname", 3.1415d).findAll();
            fail("Invalid field name");
        } catch (Exception ignored) {
        }

        try {
            testRealm.where(AllTypes.class).equalTo("invalidcolumnname", 3.1415f).findAll();
            fail("Invalid field name");
        } catch (Exception ignored) {
        }
    }

    public void testQueriesFailWithNullQueryValue() throws IOException {
        try {
            testRealm.where(AllTypes.class).equalTo(FIELD_STRING, (String) null).findAll();
            fail("Realm.where should fail with illegal argument");
        } catch (IllegalArgumentException ignored) {
        }
    }

    // <E extends RealmObject> RealmTableOrViewList<E> allObjects(Class<E> clazz)
    public void testShouldReturnTableOrViewList() {
        populateTestRealm();
        RealmResults<AllTypes> resultList = testRealm.allObjects(AllTypes.class);
        assertEquals("Realm.get is returning wrong result set", TEST_DATA_SIZE, resultList.size());
    }

    // void beginTransaction()
    public void testBeginTransaction() throws IOException {
        populateTestRealm();

        testRealm.beginTransaction();
        AllTypes allTypes = testRealm.createObject(AllTypes.class);
        allTypes.setColumnFloat(3.1415f);
        allTypes.setColumnString("a unique string");
        testRealm.commitTransaction();

        RealmResults<AllTypes> resultList = testRealm.where(AllTypes.class).findAll();
        assertEquals("Change has not been committed", TEST_DATA_SIZE + 1, resultList.size());

        resultList = testRealm.where(AllTypes.class).equalTo(FIELD_STRING, "a unique string").findAll();
        assertEquals("Change has not been committed correctly", 1, resultList.size());
        resultList = testRealm.where(AllTypes.class).equalTo(FIELD_FLOAT, 3.1415f).findAll();
        assertEquals("Change has not been committed", 1, resultList.size());
    }

    public void testNestedTransaction() {
        testRealm.beginTransaction();
        try {
            testRealm.beginTransaction();
            fail();
        } catch (IllegalStateException e) {
            assertEquals("Nested transactions are not allowed. Use commitTransaction() after each beginTransaction().", e.getMessage());
        }
        testRealm.commitTransaction();
    }

    private enum TransactionMethod {
        METHOD_BEGIN,
        METHOD_COMMIT,
        METHOD_CANCEL
    }

    // Starting a transaction on the wrong thread will fail
    private boolean transactionMethodWrongThread(final TransactionMethod method) throws InterruptedException,
            ExecutionException {
        if (method != TransactionMethod.METHOD_BEGIN) {
            testRealm.beginTransaction();
            testRealm.createObject(Dog.class); // FIXME: Empty transactions cannot be cancelled
        }
        ExecutorService executorService = Executors.newSingleThreadExecutor();
        Future<Boolean> future = executorService.submit(new Callable<Boolean>() {
            @Override
            public Boolean call() throws Exception {
                try {
                    switch (method) {
                        case METHOD_BEGIN:
                            testRealm.beginTransaction();
                            break;
                        case METHOD_COMMIT:
                            testRealm.commitTransaction();
                            break;
                        case METHOD_CANCEL:
                            testRealm.cancelTransaction();
                            break;
                    }
                    return false;
                } catch (IllegalStateException ignored) {
                    return true;
                }
            }
        });

        boolean result = future.get();
        if (result && method != TransactionMethod.METHOD_BEGIN) {
            testRealm.cancelTransaction();
        }
        return result;
    }

    public void testTransactionWrongThread() throws ExecutionException, InterruptedException {
        for (TransactionMethod method : TransactionMethod.values()) {
            assertTrue(method.toString(), transactionMethodWrongThread(method));
        }
    }

    // void commitTransaction()
    public void testCommitTransaction() {
        populateTestRealm();

        testRealm.beginTransaction();
        AllTypes allTypes = testRealm.createObject(AllTypes.class);
        allTypes.setColumnBoolean(true);
        testRealm.commitTransaction();

        RealmResults<AllTypes> resultList = testRealm.where(AllTypes.class).findAll();
        assertEquals("Change has not been committed", TEST_DATA_SIZE + 1, resultList.size());
    }


    public void testCancelTransaction() {
        populateTestRealm();

        testRealm.beginTransaction();
        testRealm.createObject(AllTypes.class);
        testRealm.cancelTransaction();
        assertEquals(TEST_DATA_SIZE, testRealm.allObjects(AllTypes.class).size());

        try {
            testRealm.cancelTransaction();
            fail();
        } catch (IllegalStateException ignored) {
        }
    }

    // void clear(Class<?> classSpec)
    public void testClassClear() {
        populateTestRealm();

        // Currently clear will not work outside a transaction:
        testRealm.beginTransaction();
        testRealm.clear(AllTypes.class);
        testRealm.commitTransaction();

        RealmResults<AllTypes> resultList = testRealm.where(AllTypes.class).findAll();
        assertEquals("Realm.clear does not empty table", 0, resultList.size());
    }

    // void clear(Class<?> classSpec)
    public void testClassClearWithTwoTables() {
        populateTestRealm();

        testRealm.beginTransaction();
        Dog dog = testRealm.createObject(Dog.class);
        dog.setName("Castro");
        testRealm.commitTransaction();

        // NOTE:
        // Currently clear will not work outside a transaction
        // if you want this test not to fail, add begin- and commitTransaction

        testRealm.beginTransaction();
        testRealm.clear(Dog.class);
        testRealm.commitTransaction();

        RealmResults<AllTypes> resultListTypes = testRealm.where(AllTypes.class).findAll();
        RealmResults<Dog> resultListDogs = testRealm.where(Dog.class).findAll();

        assertEquals("Realm.clear does not clear table", 0, resultListDogs.size());
        assertEquals("Realm.clear cleared wrong table", TEST_DATA_SIZE, resultListTypes.size());


        testRealm.beginTransaction();
        testRealm.clear(AllTypes.class);
        testRealm.commitTransaction();

        resultListTypes = testRealm.where(AllTypes.class).findAll();
        assertEquals("Realm.clear does not remove table", 0, resultListTypes.size());
    }

    // int getVersion()
    public void testGetVersion() throws IOException {
        populateTestRealm();

        long version = testRealm.getVersion();

        assertTrue("Realm.version returns invalid version number", version >= 0);
    }

    // void setVersion(int version)setVersion(int version)
    public void testSetVersion() {
        long version = 42;

        testRealm.beginTransaction();
        testRealm.setVersion(version);
        testRealm.commitTransaction();

        assertEquals("Realm.version has not been set by setVersion", version, testRealm.getVersion());
    }

    public void testShouldFailOutsideTransaction() {
        // These API calls should fail outside a Transaction:
        try {
            testRealm.createObject(AllTypes.class);
            fail("Realm.createObject should fail outside write transaction");
        } catch (IllegalStateException ignored) {
        }
        try {
            testRealm.remove(AllTypes.class, 0);
            fail("Realm.remove should fail outside write transaction");
        } catch (IllegalStateException ignored) {
        }
    }

    public void testRealmQueryBetween() {
        populateTestRealm();

        RealmResults<AllTypes> resultList = testRealm.where(AllTypes.class).between(FIELD_LONG, 0, 9).findAll();
        assertEquals(10, resultList.size());

        resultList = testRealm.where(AllTypes.class).beginsWith(FIELD_STRING, "test data ").findAll();
        assertEquals(TEST_DATA_SIZE, resultList.size());

        resultList = testRealm.where(AllTypes.class).beginsWith(FIELD_STRING, "test data 1").between(FIELD_LONG, 2, 20).findAll();
        assertEquals(10, resultList.size());

        resultList = testRealm.where(AllTypes.class).between(FIELD_LONG, 2, 20).beginsWith(FIELD_STRING, "test data 1").findAll();
        assertEquals(10, resultList.size());
    }

    public void testRealmQueryGreaterThan() {
        populateTestRealm();

        RealmResults<AllTypes> resultList = testRealm.where(AllTypes.class).greaterThan(FIELD_FLOAT, 10.234567f).findAll();
        assertEquals(TEST_DATA_SIZE - 10, resultList.size());

        resultList = testRealm.where(AllTypes.class).beginsWith(FIELD_STRING, "test data 1").greaterThan(FIELD_FLOAT, 50.234567f).findAll();
        assertEquals(TEST_DATA_SIZE - 100, resultList.size());

        RealmQuery<AllTypes> query = testRealm.where(AllTypes.class).greaterThan(FIELD_FLOAT, 11.234567f);
        resultList = query.between(FIELD_LONG, 1, 20).findAll();
        assertEquals(10, resultList.size());
    }


    public void testRealmQueryGreaterThanOrEqualTo() {
        populateTestRealm();

        RealmResults<AllTypes> resultList = testRealm.where(AllTypes.class).greaterThanOrEqualTo(FIELD_FLOAT, 10.234567f).findAll();
        assertEquals(TEST_DATA_SIZE - 9, resultList.size());

        resultList = testRealm.where(AllTypes.class).beginsWith(FIELD_STRING, "test data 1").greaterThanOrEqualTo(FIELD_FLOAT, 50.234567f).findAll();
        assertEquals(TEST_DATA_SIZE - 100, resultList.size());

        RealmQuery<AllTypes> query = testRealm.where(AllTypes.class).greaterThanOrEqualTo(FIELD_FLOAT, 11.234567f);
        query = query.between(FIELD_LONG, 1, 20);

        resultList = query.beginsWith(FIELD_STRING, "test data 15").findAll();
        assertEquals(1, resultList.size());
    }

    public void testRealmQueryOr() {
        populateTestRealm();

        RealmQuery<AllTypes> query = testRealm.where(AllTypes.class).equalTo(FIELD_FLOAT, 31.234567f);
        RealmResults<AllTypes> resultList = query.or().between(FIELD_LONG, 1, 20).findAll();
        assertEquals(21, resultList.size());

        resultList = query.or().equalTo(FIELD_STRING, "test data 15").findAll();
        assertEquals(21, resultList.size());

        resultList = query.or().equalTo(FIELD_STRING, "test data 117").findAll();
        assertEquals(22, resultList.size());
    }

    public void testRealmQueryImplicitAnd() {
        populateTestRealm();

        RealmQuery<AllTypes> query = testRealm.where(AllTypes.class).equalTo(FIELD_FLOAT, 31.234567f);
        RealmResults<AllTypes> resultList = query.between(FIELD_LONG, 1, 10).findAll();
        assertEquals(0, resultList.size());

        query = testRealm.where(AllTypes.class).equalTo(FIELD_FLOAT, 81.234567f);
        resultList = query.between(FIELD_LONG, 1, 100).findAll();
        assertEquals(1, resultList.size());
    }

    public void testRealmQueryLessThan() {
        populateTestRealm();

        RealmResults<AllTypes> resultList = testRealm.where(AllTypes.class).lessThan(FIELD_FLOAT, 31.234567f).findAll();
        assertEquals(30, resultList.size());
        RealmQuery<AllTypes> query = testRealm.where(AllTypes.class).lessThan(FIELD_FLOAT, 31.234567f);
        resultList = query.between(FIELD_LONG, 1, 10).findAll();
        assertEquals(10, resultList.size());
    }

    public void testRealmQueryLessThanOrEqual() {
        populateTestRealm();

        RealmResults<AllTypes> resultList = testRealm.where(AllTypes.class).lessThanOrEqualTo(FIELD_FLOAT, 31.234567f).findAll();
        assertEquals(31, resultList.size());
        resultList = testRealm.where(AllTypes.class).lessThanOrEqualTo(FIELD_FLOAT, 31.234567f).between(FIELD_LONG, 11, 20).findAll();
        assertEquals(10, resultList.size());
    }

    public void testRealmQueryEqualTo() {
        populateTestRealm();

        RealmResults<AllTypes> resultList = testRealm.where(AllTypes.class).equalTo(FIELD_FLOAT, 31.234567f).findAll();
        assertEquals(1, resultList.size());
        resultList = testRealm.where(AllTypes.class).greaterThan(FIELD_FLOAT, 11.0f).equalTo(FIELD_LONG, 10).findAll();
        assertEquals(1, resultList.size());
        resultList = testRealm.where(AllTypes.class).greaterThan(FIELD_FLOAT, 11.0f).equalTo(FIELD_LONG, 1).findAll();
        assertEquals(0, resultList.size());
    }

    public void testRealmQueryEqualToNonLatinCharacters() {
        populateTestRealm();

        RealmResults<NonLatinFieldNames> resultList = testRealm.where(NonLatinFieldNames.class).equalTo(FIELD_LONG_KOREAN_CHAR, 13).findAll();
        assertEquals(1, resultList.size());
        resultList = testRealm.where(NonLatinFieldNames.class).greaterThan(FIELD_FLOAT_KOREAN_CHAR, 11.0f).equalTo(FIELD_LONG_KOREAN_CHAR, 10).findAll();
        assertEquals(1, resultList.size());
        resultList = testRealm.where(NonLatinFieldNames.class).greaterThan(FIELD_FLOAT_KOREAN_CHAR, 11.0f).equalTo(FIELD_LONG_KOREAN_CHAR, 1).findAll();
        assertEquals(0, resultList.size());

        resultList = testRealm.where(NonLatinFieldNames.class).equalTo(FIELD_LONG_GREEK_CHAR, 13).findAll();
        assertEquals(1, resultList.size());
        resultList = testRealm.where(NonLatinFieldNames.class).greaterThan(FIELD_FLOAT_GREEK_CHAR, 11.0f).equalTo(FIELD_LONG_GREEK_CHAR, 10).findAll();
        assertEquals(1, resultList.size());
        resultList = testRealm.where(NonLatinFieldNames.class).greaterThan(FIELD_FLOAT_GREEK_CHAR, 11.0f).equalTo(FIELD_LONG_GREEK_CHAR, 1).findAll();
        assertEquals(0, resultList.size());
    }

    public void testRealmQueryNotEqualTo() {
        populateTestRealm();

        RealmResults<AllTypes> resultList = testRealm.where(AllTypes.class).notEqualTo(FIELD_LONG, 31).findAll();
        assertEquals(TEST_DATA_SIZE - 1, resultList.size());
        resultList = testRealm.where(AllTypes.class).notEqualTo(FIELD_FLOAT, 11.234567f).equalTo(FIELD_LONG, 10).findAll();
        assertEquals(0, resultList.size());
        resultList = testRealm.where(AllTypes.class).notEqualTo(FIELD_FLOAT, 11.234567f).equalTo(FIELD_LONG, 1).findAll();
        assertEquals(1, resultList.size());
    }

    public void testQueryWithNonExistingField() {
        try {
            testRealm.where(AllTypes.class).equalTo("NotAField", 13).findAll();
            fail("Should throw exception");
        } catch (IllegalArgumentException ignored) {
        }
    }

    public void createAndTestFilename(String language, String fileName) {
        Realm.deleteRealmFile(getContext(), fileName);
        Realm realm1 = Realm.getInstance(getContext(), fileName);
        realm1.beginTransaction();
        Dog dog1 = realm1.createObject(Dog.class);
        dog1.setName("Rex");
        realm1.commitTransaction();
        realm1.close();

        File file = new File(getContext().getFilesDir(), fileName);
        assertTrue(language, file.exists());

        Realm realm2 = Realm.getInstance(getContext(), fileName);
        Dog dog2 = realm2.allObjects(Dog.class).first();
        assertEquals(language, "Rex", dog2.getName());
        realm2.close();
    }

    public void testCreateFile() {
        createAndTestFilename("American", "Washington");
        createAndTestFilename("Danish", "København");
        createAndTestFilename("Russian", "Москва");
        createAndTestFilename("Greek", "Αθήνα");
        createAndTestFilename("Chinese", "北京市");
        createAndTestFilename("Korean", "서울시");
        createAndTestFilename("Arabic", "الرياض");
        createAndTestFilename("India", "नई दिल्ली");
        createAndTestFilename("Japanese", "東京都");
    }

    // This test is slow. Move it to another testsuite that runs once a day on Jenkins.
    public void rarely_run_testUTF8() {
        testRealm.beginTransaction();
        testRealm.clear(AllTypes.class);
        testRealm.commitTransaction();

        String file = "assets/unicode_codepoints.csv";
        Scanner scanner = new Scanner(getClass().getClassLoader().getResourceAsStream(file));
        int i = 0;
        String currentUnicode = null;
        try {
            testRealm.beginTransaction();
            while (scanner.hasNextLine()) {
                currentUnicode = scanner.nextLine();
                char[] chars = Character.toChars(Integer.parseInt(currentUnicode, 16));
                String codePoint = new String(chars);
                AllTypes o = testRealm.createObject(AllTypes.class);
                o.setColumnLong(i);
                o.setColumnString(codePoint);

                AllTypes realmType = testRealm.where(AllTypes.class).equalTo("columnLong", i).findFirst();
                if (i > 1) {
                    assertEquals("Codepoint: " + i + " / " + currentUnicode, codePoint, realmType.getColumnString()); // codepoint 0 is NULL, ignore for now.
                }
                i++;
            }
            testRealm.commitTransaction();
        } catch (Exception e) {
            fail("Failure, Codepoint: " + i + " / " + currentUnicode  + " " +  e.getMessage());
        }
    }

    public void testReferenceCounting() {
        // At this point reference count should be one because of the setUp method
        try {
            testRealm.where(AllTypes.class).count();
        } catch (IllegalStateException e) {
            fail();
        }

        // Make sure the reference counter is per realm file
        Realm otherRealm = Realm.getInstance(getContext(), "anotherRealm.realm");

        // Raise the reference
        Realm realm = null;
        try {
            realm = Realm.getInstance(getContext());
        } finally {
            if (realm != null) realm.close();
        }

        try {
            // This should not fail because the reference is now 1
            if (realm != null) {
                realm.where(AllTypes.class).count();
            }
        } catch (IllegalStateException e) {
            fail();
        }

        testRealm.close();
        try {
            testRealm.where(AllTypes.class).count();
            fail();
        } catch (IllegalStateException ignored) {
        }

        try {
            otherRealm.where(AllTypes.class).count();
        } catch (IllegalStateException e) {
            fail();
        } finally {
            otherRealm.close();
        }

        try {
            otherRealm.where(AllTypes.class).count();
            fail();
        } catch (IllegalStateException ignored) {
        }
    }

<<<<<<< HEAD
    public void testWriteCopy() throws IOException {
        Realm.deleteRealmFile(getContext(), "file1.realm");
        Realm.deleteRealmFile(getContext(), "file2.realm");

        Realm realm1 = null;
        try {
            realm1 = Realm.getInstance(getContext(), "file1.realm");
            realm1.beginTransaction();
            AllTypes allTypes = realm1.createObject(AllTypes.class);
            allTypes.setColumnString("Hello World");
            realm1.commitTransaction();

            realm1.writeCopyTo(new File(getContext().getFilesDir(), "file2.realm"));
        } finally {
            if (realm1 != null) {
                realm1.close();
            }
        }

        // Copy is compacted i.e. smaller than original
        File file1 = new File(getContext().getFilesDir(), "file1.realm");
        File file2 = new File(getContext().getFilesDir(), "file2.realm");
        assertTrue(file1.length() > file2.length());

        Realm realm2 = null;
        try {
            // Contents is copied too
            realm2 = Realm.getInstance(getContext(), "file2.realm");
            RealmResults<AllTypes> results = realm2.allObjects(AllTypes.class);
            assertEquals(1, results.size());
            assertEquals("Hello World", results.first().getColumnString());
        } finally {
            if (realm2 != null) {
                realm2.close();
            }
        }
    }

    public void testCompact() throws IOException {
        final String copyRealm = "copy.realm";
        fileCopy(
                new File(getContext().getFilesDir(), Realm.DEFAULT_REALM_NAME),
                new File(getContext().getFilesDir(), copyRealm));
        long before = new File(getContext().getFilesDir(), copyRealm).length();
        assertTrue(Realm.compactRealmFile(getContext()));
        long after = new File(getContext().getFilesDir(), copyRealm).length();
        assertTrue(before >= after);
    }

    private void fileCopy(File src, File dst) throws IOException {
        FileInputStream inStream = new FileInputStream(src);
        FileOutputStream outStream = new FileOutputStream(dst);
        FileChannel inChannel = inStream.getChannel();
        FileChannel outChannel = outStream.getChannel();
        inChannel.transferTo(0, inChannel.size(), outChannel);
        inStream.close();
        outStream.close();
    }
=======
>>>>>>> b3c15ca2
}<|MERGE_RESOLUTION|>--- conflicted
+++ resolved
@@ -21,11 +21,7 @@
 import java.io.FileInputStream;
 import java.io.FileOutputStream;
 import java.io.IOException;
-<<<<<<< HEAD
 import java.nio.channels.FileChannel;
-=======
-import java.io.File;
->>>>>>> b3c15ca2
 import java.util.ArrayList;
 import java.util.Date;
 import java.util.List;
@@ -738,7 +734,6 @@
         }
     }
 
-<<<<<<< HEAD
     public void testWriteCopy() throws IOException {
         Realm.deleteRealmFile(getContext(), "file1.realm");
         Realm.deleteRealmFile(getContext(), "file2.realm");
@@ -797,6 +792,4 @@
         inStream.close();
         outStream.close();
     }
-=======
->>>>>>> b3c15ca2
 }