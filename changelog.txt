--- conflicted
+++ resolved
@@ -1,14 +1,10 @@
 0.75.0 (??)
   * Bug fixed in Exception text when field names was not matching the database
-<<<<<<< HEAD
   * The Date type does not support millisec resolution, and dates before 1900-12-13 
     and dates after 2038-01-19 are not supported on 32 bit systems
-  
-=======
   * Fixed bug so Realm no longer throws an Exception when removing the last object
   * Bug fixed in RealmResults which prevented subquerying  
 
->>>>>>> 395f0227
 0.74.0 (19 Nov 2014)
   * Added support for more field/accessors naming conventions
   * Allow static methods in model classes
