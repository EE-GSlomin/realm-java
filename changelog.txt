0.86.1
 * Fixed a bug where RealmQuery.findFirst() returned a wrong result if the RealmQuery had been created from a RealmResults.where() (#1905).
<<<<<<< HEAD
 * Fixed a bug causing DynamicRealmObject.getObject()/setObject() to use the wrong class (#1912).
=======
 * Updated Realm Core to 0.95.5
>>>>>>> bb1ef161

0.86.0
 * BREAKING CHANGE: The Migration API has been replaced with a new API.
 * BREAKING CHANGE: RealmResults.SORT_ORDER_ASCENDING and RealmResults.SORT_ORDER_DESCENDING constants have been replaced by Sort.ASCENDING and Sort.DESCENDING enums.
 * BREAKING CHANGE: RealmQuery.CASE_SENSITIVE and RealmQuery.CASE_INSENSITIVE constants have been replaced by Case.SENSITIVE and Case.INSENSITIVE enums.
 * BREAKING CHANGE: Realm.addChangeListener, RealmObject.addChangeListener and RealmResults.addChangeListener hold a strong reference to the listener, you should unregister the listener to avoid memory leaks.
 * BREAKING CHANGE: Removed deprecated methods RealmQuery.minimum{Int,Float,Double}, RealmQuery.maximum{Int,Float,Double}, RealmQuery.sum{Int,Float,Double} and RealmQuery.average{Int,Float,Double}. Use RealmQuery.min(), RealmQuery.max(), RealmQuery.sum() and RealmQuery.average() instead.
 * BREAKING CHANGE: Removed RealmConfiguration.getSchemaMediator() which is public by mistake. And RealmConfiguration.getRealmObjectClasses() is added as an alternative in order to obtain the set of model classes (#1797).
 * BREAKING CHANGE: Realm.addChangeListener, RealmObject.addChangeListener and RealmResults.addChangeListener will throw an IllegalStateException when invoked on a non-Looper thread. This is to prevent registering listeners that will not be invoked.
 * BREAKING CHANGE: trying to access a property on an unloaded RealmObject obtained asynchronously will throw an IllegalStateException
 * Added new Dynamic API using DynamicRealm and DynamicRealmObject.
 * Added Realm.getSchema() and DynamicRealm.getSchema().
 * Realm.createOrUpdateObjectFromJson() now works correctly if the RealmObject class contains a primary key (#1777).
 * Realm.compactRealm() doesn't throw an exception if the Realm file is opened. It just returns false instead.
 * Updated Realm Core to 0.95.3
   - Fixed a bug where RealmQuery.average(String) returned a wrong value for a nullable Long/Integer/Short/Byte field (#1803).
   - Fixed a bug where RealmQuery.average(String) wrongly counted the null value for average calculation (#1854).

0.85.1
 * Fixed a bug which could corrupt primary key information when updating from a Realm version <= 0.84.1 (#1775).

0.85.0
 * BREAKING CHANGE: Removed RealmEncryptionNotSupportedException since the encryption implementation changed in Realm's underlying storage engine. Encryption is now supported on all devices.
 * BREAKING CHANGE: Realm.executeTransaction() now directly throws any RuntimeException instead of wrapping it in a RealmException (#1682).
 * BREAKING CHANGE: RealmQuery.isNull() and RealmQuery.isNotNull() now throw IllegalArgumentException instead of RealmError if the fieldname is a linked field and the last element is a link (#1693).
 * Added Realm.isEmpty().
 * Setters in managed object for RealmObject and RealmList now throw IllegalArgumentException if the value contains an invalid (standalone, removed, closed, from different Realm) object (#1749).
 * Attempting to refresh a Realm while a transaction is in process will now throw an IllegalStateException (#1712).
 * The Realm AAR now also contains the ProGuard configuration (#1767). (Thank you @skyisle)
 * Updated Realm Core to 0.95
   - Removed reliance on POSIX signals when using encryption.

0.84.2
 * Fixed a bug making it impossible to convert a field to become required during a migration (#1695).
 * Fixed a bug making it impossible to read Realms created using primary keys and created by iOS (#1703).
 * Fixed some memory leaks when an Exception is thrown (#1730).
 * Fixed a memory leak when using relationships (#1285).
 * Fixed a bug causing cached column indices to be cleared too soon (#1732).

0.84.1
 * Updated Realm Core to 0.94.4
   - Fixed a bug that could cause a crash when running the same query multiple times.
 * Updated ProGuard configuration. See documentation https://realm.io/docs/java/latest/#proguard for more details.
 * Updated Kotlin example to use 1.0.0-beta.
 * Fixed warnings reported by "lint -Xlint:all" (#1644).
 * Fixed a bug where simultaneous opening and closing a Realm from different threads might result in a NullPointerException (#1646).
 * Fixed a bug which made it possible to externally modify the encryption key in a RealmConfiguration (#1678).

0.84.0
 * Added support for async queries and transactions.
 * Added support for parsing JSON Dates with timezone information. (Thank you @LateralKevin)
 * Added RealmQuery.isEmpty().
 * Added Realm.isClosed() method.
 * Added Realm.distinct() method.
 * Added RealmQuery.isValid(), RealmResults.isValid() and RealmList.isValid(). Each method checks whether the instance is still valid to use or not(for example, the Realm has been closed or any parent object has been removed).
 * Added Realm.isInTransaction() method.
 * Updated Realm Core to version 0.94.3
   - Fallback for mremap() now work correctly on BlackBerry devices.
 * Following methods in managed RealmList now throw IllegalStateException instead of native crash when RealmList.isValid() returns false: add(int,RealmObject), add(RealmObject)
 * Following methods in managed RealmList now throw IllegalStateException instead of ArrayIndexOutOfBoundsException when RealmList.isValid() returns false: set(int,RealmObject), move(int,int), remove(int), get(int)
 * Following methods in managed RealmList now throw IllegalStateException instead of returning 0/null when RealmList.isValid() returns false: clear(), removeAll(Collection), remove(RealmObject), first(), last(), size(), where()
 * RealmPrimaryKeyConstraintException is now thrown instead of RealmException if two objects with same primary key are inserted.
 * IllegalStateException is now thrown when calling Realm's clear(), RealmResults's remove(), removeLast(), clear() or RealmObject's removeFromRealm() from an incorrect thread.
 * Fixed a bug affecting RealmConfiguration.equals().
 * Fixed a bug in RealmQuery.isNotNull() which produced wrong results for binary data.
 * Fixed a bug in RealmQuery.isNull() and RealmQuery.isNotNull() which validated the query prematurely.
 * Fixed a bug where closed Realms were trying to refresh themselves resulting in a NullPointerException.
 * Fixed a bug that made it possible to migrate open Realms, which could cause undefined behavior when querying, reading or writing data.
 * Fixed a bug causing column indices to be wrong for some edge cases. See #1611 for details.

0.83.1
 * Updated Realm Core to version 0.94.1.
   - Fixed a bug when using Realm.compactRealm() which could make it impossible to open the Realm file again.
   - Fixed a bug, so isNull link queries now always return true if any part is null.

0.83
 * BREAKING CHANGE: Database file format update. The Realm file created by this version cannot be used by previous versions of Realm.
 * BREAKING CHANGE: Removed deprecated methods and constructors from the Realm class.
 * BREAKING CHANGE: Introduced boxed types Boolean, Byte, Short, Integer, Long, Float and Double. Added null support. Introduced annotation @Required to indicate a field is not nullable. String, Date and byte[] became nullable by default which means a RealmMigrationNeededException will be thrown if an previous version of a Realm file is opened.
 * Deprecated methods: RealmQuery.minimum{Int,Float,Double}, RealmQuery.maximum{Int,Float,Double}. Use RealmQuery.min() and RealmQuery.max() instead.
 * Added support for x86_64.
 * Fixed an issue where opening the same Realm file on two Looper threads could potentially lead to an IllegalStateException being thrown.
 * Opening a Realm file from one thread will no longer be blocked by a transaction from another thread.
 * Fixed an issue preventing the call of listeners on refresh().
 * Range restrictions of Date fields have been removed. Date fields now accepts any value. Milliseconds are still removed.

0.82.2
 * Fixed a bug which might cause failure when loading the native library.
 * Fixed a bug which might trigger a timeout in Context.finalize().
 * Fixed a bug which might cause RealmObject.isValid() to throw an exception if the object is deleted.
 * Updated Realm core to version 0.89.9
   - Fixed a potential stack overflow issue which might cause a crash when encryption was used.
   - Embedded crypto functions into Realm dynamic lib to avoid random issues on some devices.
   - Throw RealmEncryptionNotSupportedException if the device doesn't support Realm encryption. At least one device type (HTC One X) contains system bugs that prevents Realm's encryption from functioning properly. This is now detected, and an exception is thrown when trying to open/create an encrypted Realm file. It's up to the application to catch this and decide if it's OK to proceed without encryption instead.

0.82.1
 * Fixed a bug where using the wrong encryption key first caused the right key to be seen as invalid.
 * Fixed a bug where String fields were ignored when updating objects from JSON with null values.
 * Fixed a bug when calling System.exit(0), the process might hang.

0.82
 * BREAKING CHANGE: Fields with annotation @PrimaryKey are indexed automatically now. Older schemas require a migration.
 * RealmConfiguration.setModules() now accept ignore null values which Realm.getDefaultModule() might return.
 * Trying to access a deleted Realm object throw throws a proper IllegalStateException.
 * Added in-memory Realm support.
 * Closing realm on another thread different from where it was created now throws an exception.
 * Realm will now throw a RealmError when Realm's underlying storage engine encounters an unrecoverable error.
 * @Index annotation can also be applied to byte/short/int/long/boolean/Date now.
 * Fixed a bug where RealmQuery objects are prematurely garbage collected.
 * Removed RealmQuery.between() for link queries.

0.81.1
 * Fixed memory leak causing Realm to never release Realm objects.

0.81
 * Introduced RealmModules for working with custom schemas in libraries and apps.
 * Introduced Realm.getDefaultInstance(), Realm.setDefaultInstance(RealmConfiguration) and Realm.getInstance(RealmConfiguration).
 * Deprecated most constructors. They have been been replaced by Realm.getInstance(RealmConfiguration) and Realm.getDefaultInstance().
 * Deprecated Realm.migrateRealmAtPath(). It has been replaced by Realm.migrateRealm(RealmConfiguration).
 * Deprecated Realm.deleteFile(). It has been replaced by Realm.deleteRealm(RealmConfiguration).
 * Deprecated Realm.compactFile(). It has been replaced by Realm.compactRealm(RealmConfiguration).
 * RealmList.add(), RealmList.addAt() and RealmList.set() now copy standalone objects transparently into Realm.
 * Realm now works with Kotlin (M12+). (Thank you @cypressious)
 * Fixed a performance regression introduced in 0.80.3 occurring during the validation of the Realm schema.
 * Added a check to give a better error message when null is used as value for a primary key.
 * Fixed unchecked cast warnings when building with Realm.
 * Cleaned up examples (remove old test project).
 * Added checking for missing generic type in RealmList fields in annotation processor.

0.80.3
 * Calling Realm.copyToRealmOrUpdate() with an object with a null primary key now throws a proper exception.
 * Fixed a bug making it impossible to open Realms created by Realm-Cocoa if a model had a primary key defined.
 * Trying to using Realm.copyToRealmOrUpdate() with an object with a null primary key now throws a proper exception.
 * RealmChangedListener now also gets called on the same thread that did the commit.
 * Fixed bug where Realm.createOrUpdateWithJson() reset Date and Binary data to default values if not found in the JSON output.
 * Fixed a memory leak when using RealmBaseAdapter.
 * RealmBaseAdapter now allow RealmResults to be null (thanks @zaki50).
 * Fixed a bug where a change to a model class (RealmList<A> to RealmList<B>) would not throw a RealmMigrationNeededException.
 * Fixed a bug where setting multiple RealmLists didn't remove the previously added objects.
 * Solved ConcurrentModificationException thrown when addChangeListener/removeChangeListener got called in the onChange. (thanks @beeender)
 * Fixed duplicated listeners in the same realm instance. Trying to add duplicated listeners is ignored now. (thanks @beeender)

0.80.2
 * Trying to use Realm.copyToRealmOrUpdate() with an object with a null primary key now throws a proper exception.
 * RealmMigrationNeedException can now return the path to the Realm that needs to be migrated.
 * Fixed bug where creating a Realm instance with a hashcode collision no longer returned the wrong Realm instance.
 * Updated Realm Core to version 0.89.2
   - fixed bug causing a crash when opening an encrypted Realm file on ARM64 devices.

0.80.1
 * Realm.createOrUpdateWithJson() no longer resets fields to their default value if they are not found in the JSON input.
 * Realm.compactRealmFile() now uses Realm Core's compact() method which is more failure resilient.
 * Realm.copyToRealm() now correctly handles referenced child objects that are already in the Realm.
 * The ARM64 binary is now properly a part of the Eclipse distribution package.
 * A RealmMigrationExceptionNeeded is now properly thrown if @Index and @PrimaryKey are not set correctly during a migration.
 * Fixed bug causing Realms to be cached even though they failed to open correctly.
 * Added Realm.deleteRealmFile(File) method.
 * Fixed bug causing queries to fail if multiple Realms has different field ordering.
 * Fixed bug when using Realm.copyToRealm() with a primary key could crash if default value was already used in the Realm.
 * Updated Realm Core to version 0.89.0
   - improved performance for sorting RealmResults.
   - improved performance for refreshing a Realm after inserting or modifying strings or binary data.
   - fixed bug causing incorrect result when querying indexed fields.
   - fixed bug causing corruption of string index when deleting an object where there are duplicate values for the indexed field.
   - fixed bug causing a crash after compacting the Realm file.
 * Added RealmQuery.isNull() and RealmQuery.isNotNull() for querying relationships.
 * Fixed a potential NPE in the RealmList constructor.

0.80
* Queries on relationships can be case sensitive.
* Fixed bug when importing JSONObjects containing NULL values.
* Fixed crash when trying to remove last element of a RealmList.
* Fixed bug crashing annotation processor when using "name" in model classes for RealmObject references
* Fixed problem occurring when opening an encrypted Realm with two different instances of the same key.
* Version checker no longer reports that updates are available when latest version is used.
* Added support for static fields in RealmObjects.
* Realm.writeEncryptedCopyTo() has been reenabled.

0.79.1
 * copyToRealm() no longer crashes on cyclic data structures.
 * Fixed potential crash when using copyToRealmOrUpdate with an object graph containing a mix of elements with and without primary keys.

0.79
 * Added support for ARM64.
 * Added RealmQuery.not() to negate a query condition.
 * Made the native libraries much smaller. Arm went from 1.8MB to 800KB.
 * Better error reporting when trying to create or open a Realm file fails.
 * Improved error reporting in case of missing accessors in model classes.
 * Re-enabled RealmResults.remove(index) and RealmResults.removeLast().
 * Primary keys are now supported through the @PrimaryKey annotation.
 * Added copyToRealmOrUpdate() and createOrUpdateFromJson() methods, that works for models with primary keys.
 * Fixed error when instantiating a Realm with the wrong key.
 * Throw an exception if deleteRealmFile() is called when there is an open instance of the Realm.
 * Made migrations and compression methods synchronised.
 * Removed methods deprecated in 0.76. Now Realm.allObjectsSorted() and RealmQuery.findAllSorted() need to be used instead.
 * Reimplemented Realm.allObjectSorted() for better performance.

0.78
 * Added proper support for encryption. Encryption support is now included by default. Keys are now 64 bytes long.
 * Added support to write an encrypted copy of a Realm.
 * Realm no longer incorrectly warns that an instance has been closed too many times.
 * Realm now shows a log warning if an instance is being finalized without being closed.
 * Fixed bug causing Realms to be cached during a RealmMigration resulting in invalid realms being returned from Realm.getInstance().
 * Updated core to 0.88.

0.77
 * Added Realm.allObjectsSorted() and RealmQuery.findAllSorted() and extending RealmResults.sort() for multi-field sorting.
 * RealmResults.sort() now has better error reporting.
 * Added more logging capabilities at the JNI level.
 * Added proper encryption support. NOTE: The key has been increased from 32 bytes to 64 bytes (see example).
 * Fixed bug when doing queries on the elements of a RealmList, ie. like Realm.where(Foo.class).getBars().where().equalTo("name").
 * Throw NoSuchMethodError when RealmResults.indexOf() is called, since it's not implemented yet.
 * Added support for standalone objects and custom constructors.
 * Added more precise imports in proxy classes to avoid ambiguous references.
 * Improved handling of empty model classes in the annotation processor
 * Added support for executing a transaction with a closure using Realm.executeTransaction().
 * Fixed bug causing refresh() to be called on background threads with closed Realms.
 * Fixed bug where calling Realm.close() too many times could result in Realm not getting closed at all. This now triggers a log warning.
 * Added RealmObject.isValid() to test if an object is still accessible.
 * Removed deprecated static constructors.
 * Introduced new static constructors based on File instead of Context, allowing to save Realm files in custom locations.
 * RealmList.remove() now properly returns the removed object.
 * Calling realm.close() no longer prevent updates to other open realm instances on the same thread.

0.76.0
 * RealmObjects can now be imported using JSON.
 * Gradle wrapper updated to support Android Studio 1.0.
 * Bug fixed in RealmObject.equals() so it now correctly compares two objects from the same Realm.
 * Realm class is now marked as final.
 * Replaced concurrency example with a better thread example.
 * Allow to add/remove RealmChangeListeners in RealmChangeListeners.
 * Upgrading to core 0.87.0 (encryption support, API changes).
 * Bug fixed in Realm crashing for receiving notifications after close().
 * Close the Realm instance after migrations.
 * Added a check to deny the writing of objects outside of a transaction.

0.75.1 (03 December 2014)
  * Changing sort to be an in-place method.
  * Renaming SORT_ORDER_DECENDING to SORT_ORDER_DESCENDING.
  * Adding sorting functionality to allObjects() and findAll().
  * Bug fixed: when querying a date column with equalTo(), it would act as lessThan()

0.75.0 (28 Nov 2014)
  * Realm now implements Closeable, allowing better cleanup of native resources
  * Adding writeCopyTo() and compactRealmFile() to write and compact a Realm to a new file.
  * RealmObject.toString(), equals() and hashCode() now support models with cyclic references.
  * RealmResults.iterator() and listIterator() now correctly iterates the results when using remove().
  * Bug fixed in Exception text when field names was not matching the database
  * Bug fixed so Realm no longer throws an Exception when removing the last object
  * Bug fixed in RealmResults which prevented sub-querying
  * The Date type does not support millisecond resolution, and dates before 1901-12-13
    and dates after 2038-01-19 are not supported on 32 bit systems
  * Fixed bug so Realm no longer throws an Exception when removing the last object
  * Bug fixed in RealmResults which prevented subquerying
  
0.74.0 (19 Nov 2014)
  * Added support for more field/accessors naming conventions
  * Allow static methods in model classes
  * An exception will now be thrown if you try to move Realm, RealmResults or RealmObject between threads.
  * Fixed a bug in the calculation of the maximum of date field in a RealmResults
  * Adding case sensitive versions of string comparison operators equalTo and notEqualTo
  * Adding where() to RealmList to initiate queries
  * Updated core to 0.86.0, fixing a bug in cancelling an empty transaction, and major query speedups with floats/doubles
  * Consistent handling of UTF-8 strings
  * removeFromRealm() now calls moveLastOver() which is faster and more reliable when deleting multiple objects
  * Added verification of fields names in queries with links.
  * Added exception for queries with invalid field name

0.73.1 (05 Nov 2014)
  * Fixed a bug that would send infinite notifications in some instances

0.73.0 (04 Nov 2014)
  * Fixed a bug not allowing queries with more than 1024 conditions
  * Rewritten the notification system. The API did not change but it's now much more reliable
  * Added support for switching auto-refresh on and off (Realm.setAutoRefresh)
  * Added RealmBaseAdapter and an example using it
  * Added deleteFromRealm() method to RealmObject

0.72.0 (27 Oct 2014)
  * Extended sorting support to more types: boolean, byte, short, int, long, float, double, Date, and String
    fields are now supported
  * Better support for Java 7 and 8 in the annotations processor
  * Better support for the Eclipse annotations processor
  * Added Eclipse support to the distribution folder
  * Added Realm.cancelTransaction() to cancel/abort/rollback a transaction
  * Faster implementation of RealmQuery.findFirst()
  * Upgraded core to 0.85.1 (deep copying of strings in queries; preparation for link queries)
  * Added support for link queries in the form realm.where(Owner.class).equalTo("cat.age", 12).findAll()

0.71.0 (07 Oct 2014)
  * Simplified the release artifact to a single Jar file
  * Added support for Eclipse
  * Added support for deploying to Maven
  * Throw exception if nested transactions are used (it's not allowed)
  * Javadoc updated
  * Fixed bug in RealmResults: https://github.com/realm/realm-java/issues/453
  * New annotation @Index to add search index to a field (currently only supporting String fields)
  * Made the annotations processor more verbose and strict
  * Adding RealmQuery.count() method
  * Added a new example about concurrency
  * Upgrading to core 0.84.0

0.70.1 (30 Sep 2014)
  * Enable unit testing for the realm project
  * Fixed handling of camel-cased field names

0.70.0 (29 Sep 2014)
  * This is the first public beta release<|MERGE_RESOLUTION|>--- conflicted
+++ resolved
@@ -1,10 +1,7 @@
 0.86.1
  * Fixed a bug where RealmQuery.findFirst() returned a wrong result if the RealmQuery had been created from a RealmResults.where() (#1905).
-<<<<<<< HEAD
  * Fixed a bug causing DynamicRealmObject.getObject()/setObject() to use the wrong class (#1912).
-=======
  * Updated Realm Core to 0.95.5
->>>>>>> bb1ef161
 
 0.86.0
  * BREAKING CHANGE: The Migration API has been replaced with a new API.
