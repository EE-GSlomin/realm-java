--- conflicted
+++ resolved
@@ -1,11 +1,5 @@
-<<<<<<< HEAD
-0.84
-* Added support for async queries and transactions.
-
-0.83.1
-=======
 0.84.0
->>>>>>> c808db46
+ * Added support for async queries and transactions.
  * Added Realm.isClosed() method.
  * Added RealmQuery.isValid(), RealmResults.isValid() and RealmList.isValid(). Each method checks whether the instance is still valid to use or not(for example, the Realm has been closed or any parent object has been removed).
  * Following methods in managed RealmList now throw IllegalStateException instead of native crash when RealmList.isValid() returns false: add(int,RealmObject), add(RealmObject)
