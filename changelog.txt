<<<<<<< HEAD
0.79.0
 * Added Realm.distinct() to get distinct set of objects. Only boolean, short, int, long, Date, and String fields are supported.
*  Added support for indexing boolean, short, int, long, and Date fields (using the @Index annotation).
=======
0.79
 * Improved error reporting in case of missing accessors in model classes.
 * Re-enabled RealmResults.remove(index) and RealmResults.removeLast().
 * Fixed error when instantiating a Realm with the wrong key.
>>>>>>> b15b394e

0.78
 * Added proper support for encryption. Encryption support is now included by default. Keys are now 64 bytes long.
 * Added support to write an encrypted copy of a Realm.
 * Realm no longer incorrectly warns that an instance has been closed too many times.
 * Realm now shows a log warning if an instance is being finalized without being closed.
 * Fixed bug causing Realms to be cached during a RealmMigration resulting in invalid realms being returned from Realm.getInstance().
<<<<<<< HEAD
 * Updated core to 0.88. 
=======
 * Updated core to 0.88.
>>>>>>> b15b394e

0.77
 * Added Realm.allObjectsSorted() and RealmQuery.findAllSorted() and exteding RealmResults.sort() for multi-field sorting.
 * RealmResults.sort() now has better error reporting.
 * Added more logging capabilities at the JNI level.
 * Added proper encryption support. NOTE: The key has been increased from 32 bytes to 64 bytes (see example).
 * Fixed bug when doing queries on the elements of a RealmList, ie. like Realm.where(Foo.class).getBars().where().equalTo("name").
 * Throw NoSuchMethodError when RealmResults.indexOf() is called, since it's not implemented yet.
 * Added support for standalone objects and custom constructors.
 * Added more precise imports in proxy classes to avoid ambiguous references.
 * Improved handling of empty model classes in the annotation processor
 * Added support for executing a transaction with a closure using Realm.executeTransaction().
 * Fixed bug causing refresh() to be called on background threads with closed Realms.
 * Fixed bug where calling Realm.close() too many times could result in Realm not getting closed at all. This now triggers a log warning.
 * Added RealmObject.isValid() to test if an object is still accessible.
 * Removed deprecated static constructors.
 * Introduced new static constructors based on File instead of Context, allowing to save Realm files in custom locations.
 * RealmList.remove() now properly returns the removed object.
 * Calling realm.close() no longer prevent updates to other open realm instances on the same thread.

0.76.0
 * RealmObjects can now be imported using JSON.
 * Gradle wrapper updated to support Android Studio 1.0.
 * Bug fixed in RealmObject.equals() so it now correctly compares two objects from the same Realm.
 * Realm class is now marked as final.
 * Replaced concurrency example with a better thread example.
 * Allow to add/remove RealmChangeListeners in RealmChangeListeners.
 * Upgrading to core 0.87.0 (encryption support, API changes).
 * Bug fixed in Realm crashing for receiving notifications after close().
 * Close the Realm instance after migrations.
 * Added a check to deny the writing of objects outside of a transaction.

0.75.1 (03 December 2014)
  * Changing sort to be an in-place method.
  * Renaming SORT_ORDER_DECENDING to SORT_ORDER_DESCENDING.
  * Adding sorting functionality to allObjects() and findAll().
  * Bug fixed: when querying a date column with equalTo(), it would act as lessThan()

0.75.0 (28 Nov 2014)
  * Realm now implements Closeable, allowing better cleanup of native resources
  * Adding writeCopyTo() and compactRealmFile() to write and compact a Realm to a new file.
  * RealmObject.toString(), equals() and hashCode() now support models with cyclic references.
  * RealmResults.iterator() and listIterator() now correctly iterates the results when using remove().
  * Bug fixed in Exception text when field names was not matching the database
  * Bug fixed so Realm no longer throws an Exception when removing the last object
  * Bug fixed in RealmResults which prevented sub-querying
  * The Date type does not support millisecond resolution, and dates before 1900-12-13
    and dates after 2038-01-19 are not supported on 32 bit systems
  * Fixed bug so Realm no longer throws an Exception when removing the last object
  * Bug fixed in RealmResults which prevented subquerying



0.74.0 (19 Nov 2014)
  * Added support for more field/accessors naming conventions
  * Allow static methods in model classes
  * An exception will now be thrown if you try to move Realm, RealmResults or RealmObject between threads.
  * Fixed a bug in the calculation of the maximum of date field in a RealmResults
  * Adding case sensitive versions of string comparison operators equalTo and notEqualTo
  * Adding where() to RealmList to initiate queries
  * Updated core to 0.86.0, fixing a bug in cancelling an empty transaction, and major query speedups with floats/doubles
  * Consistent handling of UTF-8 strings
  * removeFromRealm() now calls moveLastOver() which is faster and more reliable when deleting multiple objects
  * Added verification of fields names in queries with links.
  * Added exception for queries with invalid field name

0.73.1 (05 Nov 2014)
  * Fixed a bug that would send infinite notifications in some instances

0.73.0 (04 Nov 2014)
  * Fixed a bug not allowing queries with more than 1024 conditions
  * Rewritten the notification system. The API did not change but it's now much more reliable
  * Added support for switching auto-refresh on and off (Realm.setAutoRefresh)
  * Added RealmBaseAdapter and an example using it
  * Added deleteFromRealm() method to RealmObject

0.72.0 (27 Oct 2014)
  * Extended sorting support to more types: boolean, byte, short, int, long, float, double, Date, and String
    fields are now supported
  * Better support for Java 7 and 8 in the annotations processor
  * Better support for the Eclipse annotations processor
  * Added Eclipse support to the distribution folder
  * Added Realm.cancelTransaction() to cancel/abort/rollback a write transaction
  * Faster implementation of RealmQuery.findFirst()
  * Upgraded core to 0.85.1 (deep copying of strings in queries; preparation for link queries)
  * Added support for link queries in the form realm.where(Owner.class).equalTo("cat.age", 12).findAll()

0.71.0 (07 Oct 2014)
  * Simplified the release artifact to a single Jar file
  * Added support for Eclipse
  * Added support for deploying to Maven
  * Throw exception if nested write transactions are used (it's not allowed)
  * Javadoc updated
  * Fixed bug in RealmResults: https://github.com/realm/realm-java/issues/453
  * New annotation @Index to add search index to a field (currently only supporting String fields)
  * Made the annotations processor more verbose and strict
  * Adding RealmQuery.count() method
  * Added a new example about concurrency
  * Upgrading to core 0.84.0

0.70.1 (30 Sep 2014)
  * Enable unit testing for the realm project
  * Fixed handling of camel-cased field names

0.70.0 (29 Sep 2014)
  * This is the first public beta release<|MERGE_RESOLUTION|>--- conflicted
+++ resolved
@@ -1,13 +1,10 @@
-<<<<<<< HEAD
 0.79.0
  * Added Realm.distinct() to get distinct set of objects. Only boolean, short, int, long, Date, and String fields are supported.
 *  Added support for indexing boolean, short, int, long, and Date fields (using the @Index annotation).
-=======
-0.79
  * Improved error reporting in case of missing accessors in model classes.
  * Re-enabled RealmResults.remove(index) and RealmResults.removeLast().
  * Fixed error when instantiating a Realm with the wrong key.
->>>>>>> b15b394e
+
 
 0.78
  * Added proper support for encryption. Encryption support is now included by default. Keys are now 64 bytes long.
@@ -15,11 +12,8 @@
  * Realm no longer incorrectly warns that an instance has been closed too many times.
  * Realm now shows a log warning if an instance is being finalized without being closed.
  * Fixed bug causing Realms to be cached during a RealmMigration resulting in invalid realms being returned from Realm.getInstance().
-<<<<<<< HEAD
  * Updated core to 0.88. 
-=======
- * Updated core to 0.88.
->>>>>>> b15b394e
+
 
 0.77
  * Added Realm.allObjectsSorted() and RealmQuery.findAllSorted() and exteding RealmResults.sort() for multi-field sorting.
